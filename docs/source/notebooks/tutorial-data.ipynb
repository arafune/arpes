--- conflicted
+++ resolved
@@ -1,29 +1,6 @@
 {
  "cells": [
   {
-<<<<<<< HEAD
-   "cell_type": "code",
-   "execution_count": null,
-   "id": "0",
-   "metadata": {
-    "nbsphinx": "hidden",
-    "tags": [
-     "nbconvert-hide"
-    ]
-   },
-   "outputs": [],
-   "source": [
-    "\"\"\"nbconvert header\n",
-    "\n",
-    "We are just configuring to hide some unnecessary warnings.\n",
-    "\"\"\"\n",
-    "\n",
-    "import arpes\n"
-   ]
-  },
-  {
-=======
->>>>>>> 8b53ad18
    "cell_type": "markdown",
    "id": "1",
    "metadata": {
@@ -66,11 +43,7 @@
   {
    "cell_type": "code",
    "execution_count": null,
-<<<<<<< HEAD
-   "id": "3",
-=======
    "id": "345a929f-43ee-4c13-8508-b46794beef58",
->>>>>>> 8b53ad18
    "metadata": {},
    "outputs": [],
    "source": [
@@ -86,11 +59,7 @@
   {
    "cell_type": "code",
    "execution_count": null,
-<<<<<<< HEAD
-   "id": "4",
-=======
    "id": "d4ad359e-fb85-452a-b3e3-ca243de17019",
->>>>>>> 8b53ad18
    "metadata": {},
    "outputs": [],
    "source": [
@@ -102,11 +71,7 @@
   {
    "cell_type": "code",
    "execution_count": null,
-<<<<<<< HEAD
-   "id": "5",
-=======
    "id": "ddcb2b4d-9b45-4dae-8384-8fa4836b7921",
->>>>>>> 8b53ad18
    "metadata": {},
    "outputs": [],
    "source": [
