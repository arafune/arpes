{
 "cells": [
  {
<<<<<<< HEAD
   "cell_type": "code",
   "execution_count": null,
   "id": "0",
   "metadata": {
    "nbsphinx": "hidden",
    "tags": [
     "nbconvert-hide"
    ]
   },
   "outputs": [],
   "source": [
    "\"\"\"nbconvert header\n",
    "\n",
    "We are just configuring to hide some unnecessary warnings.\n",
    "\"\"\"\n",
    "\n",
    "%matplotlib inline\n",
    "\n",
    "import arpes"
   ]
  },
  {
=======
>>>>>>> 8b53ad18
   "cell_type": "markdown",
   "id": "1",
   "metadata": {},
   "source": [
    "# Data Abstraction\n",
    "\n",
    "The core data primitive in PyARPES is the `xarray.DataArray`. However, adding additional scientific functionality is needed since `xarray` provides only very general functionality. The approach that we take is described in some detail in the `xarray` documentation at [extending xarray](http://xarray.pydata.org/en/stable/internals.html#extending-xarray), which allows putting additional functionality on all arrays and datasets on particular, registered attributes.\n",
    "\n",
    "In PyARPES we use a few of these:\n",
    "\n",
    "1. `.S` attribute: functionality associated with spectra (physics here)\n",
    "2. `.G` attribute: general abstract functionality that could reasonably be a part of xarray core\n",
    "3. `.F` attribute: functionality associated with curve fitting\n",
    "\n",
    "Caveat: In general these accessors can and do behave slightly differently between datasets and arrays, depending on what makes contextual sense.\n",
    "\n",
    "This section will describe just some of the functionality provided by the `.S` attribute, while the following section will describe some of the functionality on `.G` and the section on curve fitting describes much of what is available through `.F`.\n",
    "\n",
    "Much more can be learned about them by viewing the definitions in `arpes.xarray_extensions`."
   ]
  },
  {
   "cell_type": "markdown",
   "id": "2",
   "metadata": {},
   "source": [
    "## Data selection\n",
    "\n",
    "### `select_around` and `select_around_data`\n",
    "\n",
    "As an alternative to interpolating, you can integrate in a small rectangular or ellipsoidal region around a point using `.S.select_around`. You can also do this for a sequence of points using `.S.select_around_data`.\n",
    "\n",
    "These functions can be run in either summing or averaging mode using either `mode='sum'` or `mode='mean'` respectively. Using the radius parameter you can specify the integration radius in pixels (`int`) or in unitful (`float`) values for all (pass a single value) or for specific (`dict`) axes.\n",
    "\n",
    "`select_around_data` operates in the same way, except that instead of passing a single point, `select_around_data` expects a dictionary or Dataset mapping axis names to iterable collections of coordinates.\n",
    "\n",
    "As a concrete example, let's consider the `example_data.temperature_dependence` dataset with axes `(eV, phi, T)` consisting of cuts at different temperatures. Suppose we wish to obtain EDCs at the Fermi momentum for each value of the temperature.\n",
    "\n",
    "First we will load the data, and combine datasets to get a full temperature dependence."
   ]
  },
  {
   "cell_type": "code",
   "execution_count": null,
<<<<<<< HEAD
   "id": "3",
=======
   "id": "897d1dac-9209-4530-a8c5-f3ef28214f37",
>>>>>>> 8b53ad18
   "metadata": {},
   "outputs": [],
   "source": [
    "import arpes\n",
    "from arpes.io import example_data\n",
    "from matplotlib import pyplot as plt\n",
    "\n",
    "temp_dep = example_data.temperature_dependence\n",
    "near_ef = temp_dep.sel(eV=slice(-0.05, 0.05), phi=slice(-0.2, None)).sum(\"eV\")\n",
    "near_ef.S.plot()"
   ]
  },
  {
   "cell_type": "markdown",
   "id": "4",
   "metadata": {},
   "source": [
    "### Finding $\\phi_F$/$k_F$\n",
    "\n",
    "Now, we want to find the location of the peak in each slice of temperature so we know where to take EDCs.\n",
    "\n",
    "We will do this in two ways:\n",
    "\n",
    "1. Taking the argmax across `phi`\n",
    "2. Curve fitting MDCs\n",
    "\n",
    "#### Argmax"
   ]
  },
  {
   "cell_type": "code",
   "execution_count": null,
<<<<<<< HEAD
   "id": "5",
=======
   "id": "704c70ba-2d3f-4aab-9056-aaa19d305a27",
>>>>>>> 8b53ad18
   "metadata": {},
   "outputs": [],
   "source": [
    "argmax_indices = near_ef.spectrum.argmax(dim=\"phi\")\n",
    "argmax_phis = near_ef.phi[argmax_indices]\n",
    "\n",
    "fig, ax = plt.subplots()\n",
    "near_ef.S.plot(ax=ax)\n",
    "ax.scatter(*argmax_phis.G.to_arrays()[::-1], color=\"red\")"
   ]
  },
  {
   "cell_type": "markdown",
   "id": "6",
   "metadata": {},
   "source": [
    "In the process of plotting we saw another convenience function `.G.to_arrays()` which turns a 1D dataset into two plain arrays of its coordinates (X) and values (Y) so that we could scatter `phi` as a function of `temperature`.\n",
    "\n",
    "#### Curve fitting\n",
    "\n",
    "This might be okay depending on what we are doing, but curve fitting is also straightforward and gives better results."
   ]
  },
  {
   "cell_type": "code",
   "execution_count": null,
<<<<<<< HEAD
   "id": "7",
=======
   "id": "4ece9ee1-c717-432d-9ae2-74841d9209af",
>>>>>>> 8b53ad18
   "metadata": {},
   "outputs": [],
   "source": [
    "from arpes.fits.fit_models import AffineBackgroundModel, LorentzianModel\n",
    "from arpes.fits.utilities import broadcast_model\n",
    "\n",
    "phis = broadcast_model(\n",
    "    # Fit with two components, a linear background and a Lorentzian peak\n",
    "    [AffineBackgroundModel, LorentzianModel],\n",
    "    # fit across the entire `near_ef` dataset\n",
    "    near_ef.spectrum,\n",
    "    # fit along each value of \"temperature\"\n",
    "    \"temperature\",\n",
    ")\n",
    "phis"
   ]
  },
  {
   "cell_type": "markdown",
   "id": "8",
   "metadata": {},
   "source": [
    "There's a lot here to digest, the result of our curve fit also produced a `xr.Dataset`! This is because it bundles the fitting results (a 1D array of the fitting instances), the original data, and the residual together.\n",
    "\n",
    "We will see more about all of this in the curve fitting section to follow. For now, let's just get the peak centers."
   ]
  },
  {
   "cell_type": "code",
   "execution_count": null,
<<<<<<< HEAD
   "id": "9",
=======
   "id": "b0c58f4a-17d5-4526-b295-2a7bfa0ba8a8",
>>>>>>> 8b53ad18
   "metadata": {},
   "outputs": [],
   "source": [
    "fig, ax = plt.subplots()\n",
    "near_ef.S.plot(ax=ax)\n",
    "ax.scatter(*phis.results.F.p(\"b_center\").G.to_arrays()[::-1], color=\"red\")"
   ]
  },
  {
   "cell_type": "markdown",
   "id": "10",
   "metadata": {},
   "source": [
    "This looks a lot cleaner, although our peaks may be biased too far to negative `phi` due to the asymmetric background.\n",
    "\n",
    "Here, note that prefix \"b_\" is added to the parameter \"center\" of the LorentzianModel.  (\"b\" means the \"second\" fitting model in this procedure)\n",
    "\n",
    "With the values of the Fermi momentum (in angle space) now in hand, we can select EDCs at the appropriate momentum for each value of the temperature.\n",
    "\n",
    "Let's average in a 10 mrad window."
   ]
  },
  {
   "cell_type": "code",
   "execution_count": null,
<<<<<<< HEAD
   "id": "11",
=======
   "id": "1b756a9b-8fb8-4752-bf8c-d4163ba780cf",
>>>>>>> 8b53ad18
   "metadata": {},
   "outputs": [],
   "source": [
    "# take the Lorentzian (component `b`) center parameter\n",
    "phi_values = phis.results.F.p(\"b_center\")\n",
    "temp_dep.spectrum.S.select_around_data(\n",
    "    {\"phi\": phi_values}, mode=\"mean\", radius={\"phi\": 0.005}\n",
    ").S.plot()"
   ]
  },
  {
   "cell_type": "markdown",
   "id": "12",
   "metadata": {},
   "source": [
    "## Exercises\n",
    "\n",
    "1. Change the `phi` range of the selection to see how the fit responds. Can we deal with the asymmetric background this way?\n",
    "2. Inspect the first fit with `phis.results[0].item()`. What can you tell about the fit?\n",
    "2. Select a region of the temperature dependent data away from the band. Perform a broadcast fit for the Fermi edge using `arpes.fits.fit_models.AffineBroadenedFD`. Does the edge position shift at all? Does the edge width change at all? Look at the previous exercise to determine which parameters to look at."
   ]
  }
 ],
 "metadata": {
  "kernelspec": {
   "display_name": "Python 3 (ipykernel)",
   "language": "python",
   "name": "python3"
  },
  "language_info": {
   "codemirror_mode": {
    "name": "ipython",
    "version": 3
   },
   "file_extension": ".py",
   "mimetype": "text/x-python",
   "name": "python",
   "nbconvert_exporter": "python",
   "pygments_lexer": "ipython3",
   "version": "3.11.9"
  }
 },
 "nbformat": 4,
 "nbformat_minor": 5
}<|MERGE_RESOLUTION|>--- conflicted
+++ resolved
@@ -1,31 +1,6 @@
 {
  "cells": [
   {
-<<<<<<< HEAD
-   "cell_type": "code",
-   "execution_count": null,
-   "id": "0",
-   "metadata": {
-    "nbsphinx": "hidden",
-    "tags": [
-     "nbconvert-hide"
-    ]
-   },
-   "outputs": [],
-   "source": [
-    "\"\"\"nbconvert header\n",
-    "\n",
-    "We are just configuring to hide some unnecessary warnings.\n",
-    "\"\"\"\n",
-    "\n",
-    "%matplotlib inline\n",
-    "\n",
-    "import arpes"
-   ]
-  },
-  {
-=======
->>>>>>> 8b53ad18
    "cell_type": "markdown",
    "id": "1",
    "metadata": {},
@@ -70,11 +45,7 @@
   {
    "cell_type": "code",
    "execution_count": null,
-<<<<<<< HEAD
-   "id": "3",
-=======
    "id": "897d1dac-9209-4530-a8c5-f3ef28214f37",
->>>>>>> 8b53ad18
    "metadata": {},
    "outputs": [],
    "source": [
@@ -107,11 +78,7 @@
   {
    "cell_type": "code",
    "execution_count": null,
-<<<<<<< HEAD
-   "id": "5",
-=======
    "id": "704c70ba-2d3f-4aab-9056-aaa19d305a27",
->>>>>>> 8b53ad18
    "metadata": {},
    "outputs": [],
    "source": [
@@ -138,11 +105,7 @@
   {
    "cell_type": "code",
    "execution_count": null,
-<<<<<<< HEAD
-   "id": "7",
-=======
    "id": "4ece9ee1-c717-432d-9ae2-74841d9209af",
->>>>>>> 8b53ad18
    "metadata": {},
    "outputs": [],
    "source": [
@@ -173,11 +136,7 @@
   {
    "cell_type": "code",
    "execution_count": null,
-<<<<<<< HEAD
-   "id": "9",
-=======
    "id": "b0c58f4a-17d5-4526-b295-2a7bfa0ba8a8",
->>>>>>> 8b53ad18
    "metadata": {},
    "outputs": [],
    "source": [
@@ -203,11 +162,7 @@
   {
    "cell_type": "code",
    "execution_count": null,
-<<<<<<< HEAD
-   "id": "11",
-=======
    "id": "1b756a9b-8fb8-4752-bf8c-d4163ba780cf",
->>>>>>> 8b53ad18
    "metadata": {},
    "outputs": [],
    "source": [
