{
 "cells": [
  {
<<<<<<< HEAD
   "cell_type": "code",
   "execution_count": null,
   "id": "0",
   "metadata": {
    "nbsphinx": "hidden",
    "tags": [
     "nbconvert-hide"
    ]
   },
   "outputs": [],
   "source": [
    "\"\"\"nbconvert header\n",
    "\n",
    "We are just configuring to hide some unnecessary warnings.\n",
    "\"\"\"\n",
    "\n",
    "%matplotlib inline\n",
    "import arpes"
   ]
  },
  {
=======
>>>>>>> 8b53ad18
   "cell_type": "markdown",
   "id": "1",
   "metadata": {},
   "source": [
    "# Performing Fermi Edge Corrections\n",
    "\n",
    "The most straightforward way to correct the Fermi edge, either due to monochromator miscalibration in a photon energy scan or due to using a straight slit on a hemispherical analyzer is just to broadcast an edge.\n",
    "\n",
    "In the case of correcting for the slit shape, it may be helpful to further fit a model for the edge shape, like a quadratic, so that a smooth correction is applied across the detector.\n",
    "\n",
    "## Correcting monochromator miscalibration"
   ]
  },
  {
   "cell_type": "code",
   "execution_count": null,
<<<<<<< HEAD
   "id": "2",
=======
   "id": "65f15333-14d6-43c5-b014-4030db2d2772",
>>>>>>> 8b53ad18
   "metadata": {},
   "outputs": [],
   "source": [
    "import arpes\n",
    "from arpes.fits import AffineBroadenedFD, broadcast_model\n",
    "from arpes.io import example_data\n",
    "\n",
    "photon_energy = example_data.photon_energy"
   ]
  },
  {
   "cell_type": "code",
   "execution_count": null,
<<<<<<< HEAD
   "id": "3",
=======
   "id": "37b0627f-490f-4524-a98c-aeee8022d0af",
>>>>>>> 8b53ad18
   "metadata": {},
   "outputs": [],
   "source": [
    "edge_data = photon_energy.sel(phi=slice(-0.28, -0.15), eV=slice(-0.1, 0.1)).sum(\"phi\").spectrum\n",
    "edge_data.T.plot()"
   ]
  },
  {
   "cell_type": "code",
   "execution_count": null,
<<<<<<< HEAD
   "id": "4",
=======
   "id": "99b28327-23ab-4739-ba7b-164e5b0ccc6d",
>>>>>>> 8b53ad18
   "metadata": {},
   "outputs": [],
   "source": [
    "import matplotlib.pyplot as plt\n",
    "\n",
    "fit_results = broadcast_model(AffineBroadenedFD, edge_data, \"hv\", progress=False)\n",
    "\n",
    "fig, ax = plt.subplots()\n",
    "edge_data.T.plot(ax=ax)\n",
    "ax.scatter(*fit_results.results.F.p(\"center\").G.to_arrays(), color=\"red\")"
   ]
  },
  {
   "cell_type": "markdown",
   "id": "5",
   "metadata": {},
   "source": [
    "Now, we can perform the shift to correct the edge."
   ]
  },
  {
   "cell_type": "code",
   "execution_count": null,
<<<<<<< HEAD
   "id": "6",
=======
   "id": "9af2a5ad-54a6-4387-81cf-d970f54ad6c5",
>>>>>>> 8b53ad18
   "metadata": {},
   "outputs": [],
   "source": [
    "corrected_photon_energy = photon_energy.spectrum.G.shift_by(\n",
    "    fit_results.results.F.p(\"center\"), shift_axis=\"eV\", shift_coords=True\n",
    ")  # Note that G.shift_by is applied to \"spectrum\" (i.e. xr.DataArray)\n",
    "\n",
    "corrected_edge_data = corrected_photon_energy.sel(phi=slice(-0.28, -0.15), eV=slice(-0.1, 0.1)).sum(\n",
    "    \"phi\"\n",
    ")\n",
    "\n",
    "results_check = broadcast_model(\n",
    "    AffineBroadenedFD, corrected_edge_data, \"hv\", progress=False\n",
    ")\n",
    "\n",
    "fig, ax = plt.subplots()\n",
    "corrected_edge_data.T.plot(ax=ax)\n",
    "ax.scatter(*results_check.results.F.p(\"center\").G.to_arrays(), color=\"red\")"
   ]
  },
  {
   "cell_type": "markdown",
   "id": "7",
   "metadata": {},
   "source": [
    "As we can see, the edge is now uniform across photon energy and correctly zero referenced.\n",
    "\n",
    "A caveat to be aware of when shifting data is whether to make data adjustments only or to use coordinate adjustments as well. Coordinate adjustments (above: `shift_coords=True`) are useful when the shift is very large. If the coords are not allowed to compensate for some of the shift in that context, large portions of data will be shifted out of the array extent and be replaced by `np.nan` or `0`.\n",
    "\n",
    "However, if coordinates no longer agree between two pieces of data, we will not be able to perform array operations involving both of them, because of their incompatible coordinates. \n",
    "\n",
    "The correct behavior is context dependent and requires you to consider what analysis you are trying to do."
   ]
  },
  {
   "cell_type": "markdown",
   "id": "8",
   "metadata": {},
   "source": [
    "## Correcting the curved Fermi edges\n",
    "\n",
    "Let's now turn to an example addressing the uneven energy calibration arising from the use of a straight slit in ARPES data. \n",
    "\n",
    "We will shortly turn to the question of momentum conversion, but we will want to have this issue corrected before converting. The correction we need to apply is a function of the detector angle `phi`, so it will not be a constant function of any momentum coordinate, in general.\n",
    "\n",
    "First, let's assess the data."
   ]
  },
  {
   "cell_type": "code",
   "execution_count": null,
<<<<<<< HEAD
   "id": "9",
=======
   "id": "d96f1aab-7f88-46e7-9878-521d3147e422",
>>>>>>> 8b53ad18
   "metadata": {},
   "outputs": [],
   "source": [
    "from arpes.io import example_data\n",
    "\n",
    "cut = example_data.map.sum(\"theta\").spectrum\n",
    "cut = cut.sel(eV=slice(-0.2, 0.1), phi=slice(-0.25, 0.3))\n",
    "cut.S.plot()"
   ]
  },
  {
   "cell_type": "markdown",
   "id": "10",
   "metadata": {},
   "source": [
    "Now, let's fit edges to this data."
   ]
  },
  {
   "cell_type": "code",
   "execution_count": null,
<<<<<<< HEAD
   "id": "11",
=======
   "id": "ee954788-fa23-487f-bc5d-078fe7fca709",
>>>>>>> 8b53ad18
   "metadata": {},
   "outputs": [],
   "source": [
    "import matplotlib.pyplot as plt\n",
    "from arpes.fits.fit_models import AffineBroadenedFD, QuadraticModel\n",
    "from arpes.fits.utilities import broadcast_model\n",
    "\n",
    "fit_results = broadcast_model(\n",
    "    AffineBroadenedFD, cut, \"phi\", progress=False\n",
    ")\n",
    "\n",
    "fit_results.results.F.plot_param(\"center\")\n",
    "plt.gca().set_ylim([-0.05, 0.05])"
   ]
  },
  {
   "cell_type": "markdown",
   "id": "12",
   "metadata": {},
   "source": [
    "We could either refine these fits a little by setting some constraints, or we can make a smooth correction by fitting a quadratic to these edge locations."
   ]
  },
  {
   "cell_type": "code",
   "execution_count": null,
<<<<<<< HEAD
   "id": "13",
=======
   "id": "97bd1cf8-5e13-4cc4-939d-6af1ca2156e9",
>>>>>>> 8b53ad18
   "metadata": {},
   "outputs": [],
   "source": [
    "quad_mod = QuadraticModel().guess_fit(fit_results.results.F.p(\"center\"))\n",
    "quat_mode_plot = quad_mod.plot()"
   ]
  },
  {
   "cell_type": "markdown",
   "id": "14",
   "metadata": {},
   "source": [
    "Now, we can shift the data exactly like we did before. In order to get the shift amount to apply at each `phi`, we just evaluate our quadratic at these `phi`."
   ]
  },
  {
   "cell_type": "code",
   "execution_count": null,
<<<<<<< HEAD
   "id": "15",
=======
   "id": "35a8413e-deb9-4d5c-a4fc-b98b84ad9ad2",
>>>>>>> 8b53ad18
   "metadata": {},
   "outputs": [],
   "source": [
    "fmap = example_data.map.spectrum\n",
    "edge = quad_mod.eval(x=fmap.phi)\n",
    "\n",
    "corrected_map = fmap.G.shift_by(edge, shift_axis=\"eV\", by_axis=\"phi\")\n",
    "\n",
    "fig, axes = plt.subplots(1, 2, figsize=(10, 5))\n",
    "corrected_map.isel(theta=10).S.plot(ax=axes[0])\n",
    "fmap.isel(theta=10).S.plot(ax=axes[1])\n",
    "\n",
    "for ax in axes:\n",
    "    ax.set_title(\"\")"
   ]
  },
  {
   "cell_type": "markdown",
   "id": "16",
   "metadata": {},
   "source": [
    "Much better. With this in order, we can now consider momentum conversion."
   ]
  },
  {
   "cell_type": "markdown",
   "id": "17",
   "metadata": {},
   "source": [
    "## Exercises\n",
    "\n",
    "1. Correct the Fermi edge on the Bi2Se3 cut data `example_data.cut`. How does the presence of the dispersing surface state affect the range you should use?\n",
    "2. Perform a random shift of a Fermi edge using `.G.shift_by`. Then, try to correct it. How close is your recovered correction to the original shift?"
   ]
  }
 ],
 "metadata": {
  "kernelspec": {
   "display_name": "Python 3 (ipykernel)",
   "language": "python",
   "name": "python3"
  },
  "language_info": {
   "codemirror_mode": {
    "name": "ipython",
    "version": 3
   },
   "file_extension": ".py",
   "mimetype": "text/x-python",
   "name": "python",
   "nbconvert_exporter": "python",
   "pygments_lexer": "ipython3",
   "version": "3.11.6"
  }
 },
 "nbformat": 4,
 "nbformat_minor": 5
}<|MERGE_RESOLUTION|>--- conflicted
+++ resolved
@@ -1,30 +1,6 @@
 {
  "cells": [
   {
-<<<<<<< HEAD
-   "cell_type": "code",
-   "execution_count": null,
-   "id": "0",
-   "metadata": {
-    "nbsphinx": "hidden",
-    "tags": [
-     "nbconvert-hide"
-    ]
-   },
-   "outputs": [],
-   "source": [
-    "\"\"\"nbconvert header\n",
-    "\n",
-    "We are just configuring to hide some unnecessary warnings.\n",
-    "\"\"\"\n",
-    "\n",
-    "%matplotlib inline\n",
-    "import arpes"
-   ]
-  },
-  {
-=======
->>>>>>> 8b53ad18
    "cell_type": "markdown",
    "id": "1",
    "metadata": {},
@@ -41,11 +17,7 @@
   {
    "cell_type": "code",
    "execution_count": null,
-<<<<<<< HEAD
-   "id": "2",
-=======
    "id": "65f15333-14d6-43c5-b014-4030db2d2772",
->>>>>>> 8b53ad18
    "metadata": {},
    "outputs": [],
    "source": [
@@ -59,11 +31,7 @@
   {
    "cell_type": "code",
    "execution_count": null,
-<<<<<<< HEAD
-   "id": "3",
-=======
    "id": "37b0627f-490f-4524-a98c-aeee8022d0af",
->>>>>>> 8b53ad18
    "metadata": {},
    "outputs": [],
    "source": [
@@ -74,11 +42,7 @@
   {
    "cell_type": "code",
    "execution_count": null,
-<<<<<<< HEAD
-   "id": "4",
-=======
    "id": "99b28327-23ab-4739-ba7b-164e5b0ccc6d",
->>>>>>> 8b53ad18
    "metadata": {},
    "outputs": [],
    "source": [
@@ -102,11 +66,7 @@
   {
    "cell_type": "code",
    "execution_count": null,
-<<<<<<< HEAD
-   "id": "6",
-=======
    "id": "9af2a5ad-54a6-4387-81cf-d970f54ad6c5",
->>>>>>> 8b53ad18
    "metadata": {},
    "outputs": [],
    "source": [
@@ -158,11 +118,7 @@
   {
    "cell_type": "code",
    "execution_count": null,
-<<<<<<< HEAD
-   "id": "9",
-=======
    "id": "d96f1aab-7f88-46e7-9878-521d3147e422",
->>>>>>> 8b53ad18
    "metadata": {},
    "outputs": [],
    "source": [
@@ -184,11 +140,7 @@
   {
    "cell_type": "code",
    "execution_count": null,
-<<<<<<< HEAD
-   "id": "11",
-=======
    "id": "ee954788-fa23-487f-bc5d-078fe7fca709",
->>>>>>> 8b53ad18
    "metadata": {},
    "outputs": [],
    "source": [
@@ -215,11 +167,7 @@
   {
    "cell_type": "code",
    "execution_count": null,
-<<<<<<< HEAD
-   "id": "13",
-=======
    "id": "97bd1cf8-5e13-4cc4-939d-6af1ca2156e9",
->>>>>>> 8b53ad18
    "metadata": {},
    "outputs": [],
    "source": [
@@ -238,11 +186,7 @@
   {
    "cell_type": "code",
    "execution_count": null,
-<<<<<<< HEAD
-   "id": "15",
-=======
    "id": "35a8413e-deb9-4d5c-a4fc-b98b84ad9ad2",
->>>>>>> 8b53ad18
    "metadata": {},
    "outputs": [],
    "source": [
