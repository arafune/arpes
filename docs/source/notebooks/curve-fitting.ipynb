{
 "cells": [
  {
<<<<<<< HEAD
   "cell_type": "code",
   "execution_count": null,
   "id": "0",
   "metadata": {
    "nbsphinx": "hidden",
    "tags": [
     "nbconvert-hide"
    ]
   },
   "outputs": [],
   "source": [
    "\"\"\"nbconvert header\n",
    "\n",
    "We are just configuring to hide some unnecessary warnings.\n",
    "\"\"\"\n",
    "\n",
    "%matplotlib inline\n",
    "\n",
    "import arpes"
   ]
  },
  {
=======
>>>>>>> 8b53ad18
   "cell_type": "markdown",
   "id": "1",
   "metadata": {},
   "source": [
    "# Curve Fitting in PyARPES\n",
    "\n",
    "## Why curve fit\n",
    "\n",
    "Curve fitting is an extremely important technique in angle resolved-photoemission because it provides a coherent way of dealing with noisy data, it allows for simple treatment of backgrounds, it avoids painful questions of interpretation inherent with some techniques, and it grants access to the rich information ARPES provides of the single particle spectral function.\n",
    "\n",
    "## Simple curve fitting\n",
    "\n",
    "PyARPES uses `lmfit` in order to provide a user friendly, compositional API for curve fitting. This allows users to define more complicated models using operators like `+` and `*`, but also makes the process of curve fitting transparent and simple.\n",
    "\n",
    "Here we will prepare an EDC with a step edge, and fit it with a linear density of states multipled by the Fermi distribution and convolved with Gaussian instrumental broadening (`AffineBroadenedFD`). In general in PyARPES, we use extensions of the models available in `lmfit`, which provides an xarray compatible and unitful fitting function `guess_fit`. This has more or less the same call signature as `fit except that we do not need to pass the X and Y data separately, the X data is provided by the dataset coordinates."
   ]
  },
  {
   "cell_type": "code",
   "execution_count": null,
<<<<<<< HEAD
   "id": "2",
=======
   "id": "106537f0-4e9f-435f-808e-5cdfb2941821",
>>>>>>> 8b53ad18
   "metadata": {},
   "outputs": [],
   "source": [
    "import arpes\n",
    "# first let's prepare some data to curve fit\n",
    "from arpes.io import example_data\n",
    "\n",
    "test_edc = (\n",
    "    example_data.temperature_dependence.spectrum.sel(eV=slice(-0.15, None))\n",
    "    .sum(\"phi\")\n",
    "    .isel(temperature=0)\n",
    ")\n",
    "\n",
    "test_edc.plot()"
   ]
  },
  {
   "cell_type": "markdown",
   "id": "3",
   "metadata": {},
   "source": [
    "Now, let's fit this data with a broadened edge."
   ]
  },
  {
   "cell_type": "code",
   "execution_count": null,
<<<<<<< HEAD
   "id": "4",
=======
   "id": "29f0bfa5-d92c-4e5a-99e3-13b5ffb21898",
>>>>>>> 8b53ad18
   "metadata": {},
   "outputs": [],
   "source": [
    "from arpes.fits.fit_models import AffineBroadenedFD\n",
    "\n",
    "result = AffineBroadenedFD().guess_fit(test_edc)\n",
    "result.plot()  # plot the fit, residual, etc\n",
    "result  # print parameters and info"
   ]
  },
  {
   "cell_type": "markdown",
   "id": "5",
   "metadata": {},
   "source": [
    "Empirically, we have a very good fit. One thing it is good to know about resolution convolved edges is that there are two width parameters: `width` and `conv_width`. These are the intrinsic edge width caused by thermally excited carriers in the Fermi-Dirac distribution and a broadening which affects the entire spectrum due to instrumental effects, respectively.\n",
    "\n",
    "Because these can have nearly degenerate effects if you have only a single edge with no peak, you may want to set one parameter or another to an appropriate value based on known experimental conditions.\n",
    "\n",
    "From your analyzer settings and photon linewidth, you may know your resolution broadening, while from the temperature you may know the intrinsic edge width.\n",
    "\n",
    "Before moving on, the tabular representations of parameters above was produced by letting the cell output be `result`."
   ]
  },
  {
   "cell_type": "markdown",
   "id": "6",
   "metadata": {},
   "source": [
    "## Influencing the fit by setting parametrs\n",
    "\n",
    "Using the `params=` keyword you can provide initial guess with `value`, enforce a `max` or `min`, and request that a parameter be allowed to `vary` or not. In this case, we will force a fit with the step edge at 10 millivolts, obtaining a substantially worse result.\n",
    "\n",
    "Let's fit again but request that the step edge must be found at positive five millivolts."
   ]
  },
  {
   "cell_type": "code",
   "execution_count": null,
<<<<<<< HEAD
   "id": "7",
=======
   "id": "f44cdd88-2124-4ff2-afd6-c14cc3bd729b",
>>>>>>> 8b53ad18
   "metadata": {},
   "outputs": [],
   "source": [
    "guess_fit_result = AffineBroadenedFD().guess_fit(\n",
    "    test_edc,\n",
    "    params={\n",
    "        \"center\": {\n",
    "            \"value\": 0.005,  # set the initial guess to 5meV\n",
    "            \"vary\": False,  # do not vary this parameter\n",
    "        }\n",
    "    },\n",
    ").plot()"
   ]
  },
  {
   "cell_type": "markdown",
   "id": "8",
   "metadata": {},
   "source": [
    "## Overview of some models\n",
    "\n",
    "A number of models already exist including lineshapes, backgrounds, and step edges. All of these can also be easily composed to handle several lineshapes, or convolution with instrumental resolution:\n",
    "\n",
    "* `arpes.fits.fit_models.GaussianModel`\n",
    "\n",
    "* `arpes.fits.fit_models.VoigtModel`\n",
    "\n",
    "* `arpes.fits.fit_models.LorentzianModel`\n",
    "\n",
    "* `arpes.fits.fit_models.AffineBackgroundModel`\n",
    "\n",
    "* `arpes.fits.fit_models.GStepBModel` - for a Gaussian convolved low temperature step edge\n",
    "\n",
    "* `arpes.fits.fit_models.ExponentialDecayModel`\n",
    "\n",
    "* `arpes.fits.fit_models.ConstantModel`\n",
    "\n",
    "* `arpes.fits.fit_models.LinearModel`\n",
    "\n",
    "* `arpes.fits.fit_models.FermiDiracModel`\n",
    "\n",
    "* `arpes.analysis.gap.AffineBroadenedFD` - for a linear density of states with Gaussian convolved Fermi edge\n",
    "\n",
    "Adding additional models is very easy, especially if they are already part of the large library of models in `lmfit`. If you are interested, have a look at the definitions in `arpes.fits.fit_models`.\n",
    "\n",
    "Also, remember that you can combine models using standard math operators."
   ]
  },
  {
   "cell_type": "markdown",
   "id": "9",
   "metadata": {},
   "source": [
    "## Broadcasting fits\n",
    "\n",
    "While curve fitting a single EDC or MDC is useful, often we will want to repeat an analysis across some experimental parameter or variable, such as the binding energy to track a dispersion, or across temperature to understand a phase transition.\n",
    "\n",
    "PyARPES provides a tool, `broadcast_model` that allows for automatic and compositional curve fitting across one or more axes of a Dataset or DataArray. You can use the `params=` keyword to enforce constraints or specify initial guesses for the fitting parameters. Broadcasts can be performed over a single dimension (`str`) or a list of dimensions (pass `[str]`). Here we demonstrate performing the fitting procedure as a function of the sample temperature, and then plot the step edge location onto the data.\n",
    "\n"
   ]
  },
  {
   "cell_type": "code",
   "execution_count": null,
<<<<<<< HEAD
   "id": "10",
=======
   "id": "afe8e820-a51c-4473-b5d3-06a4f2516f24",
>>>>>>> 8b53ad18
   "metadata": {},
   "outputs": [],
   "source": [
    "import matplotlib.pyplot as plt\n",
    "from arpes.fits.utilities import broadcast_model\n",
    "\n",
    "temp_edcs = example_data.temperature_dependence.sel(eV=slice(-0.15, None)).sum(\"phi\").spectrum\n",
    "\n",
    "fit_results = broadcast_model(\n",
    "    AffineBroadenedFD,  # <- fit this model class\n",
    "    temp_edcs,  # <- on this dataset\n",
    "    \"temperature\",  # <- by iterating across slices of this variable\n",
    "    #    or variables\n",
    "    params={\"conv_width\": {\"value\": 0, \"vary\": False}},\n",
    "    progress=False,\n",
    ")\n",
    "\n",
    "temp_edcs.T.plot()\n",
    "plt.scatter(*fit_results.results.F.p(\"center\").G.to_arrays(), color=\"red\")"
   ]
  },
  {
   "cell_type": "markdown",
   "id": "11",
   "metadata": {},
   "source": [
    "In the above, we also used the `.F` extension to `xarray` in order to get the concrete values of the `center` fit parameter as an array. This is necessary because the result of a broadcast fit is a `Dataset` containing the full data, the residual, and the results. The results attribute is itself a DataArray whose values are the full results of the fit, rather than any single of the values.\n",
    "\n",
    "Because of the rich information provided by a broadcast, PyARPES also has facilities for interacting with the results of an array of fit results more simply, furnished by the `.F` attribute.\n",
    "\n",
    "### The .F attribute\n",
    "\n",
    "You can get all the parameter names with `.parameter_names`.\n",
    "\n",
    "#### Getting fit values\n",
    "\n",
    "Using the `.F` attribute we can obtain the values for (`p`) as well as the fit error of (`s`) any fit parameters we like."
   ]
  },
  {
   "cell_type": "code",
   "execution_count": null,
<<<<<<< HEAD
   "id": "12",
=======
   "id": "2d42c83b-9078-4ac8-bc20-d59ec6005b0e",
>>>>>>> 8b53ad18
   "metadata": {},
   "outputs": [],
   "source": [
    "p, s = fit_results.results.F.p(\"center\"), fit_results.results.F.s(\"center\")\n",
    "\n",
    "fig, ax = plt.subplots()\n",
    "ax.fill_between(fit_results.temperature.values, p - s, p + s, color=\"red\", alpha=0.2)\n",
    "ax.scatter(fit_results.temperature.values, p, color=\"red\")\n",
    "\n",
    "ax.set_xlim(fit_results.temperature.values[[0, -1]])"
   ]
  },
  {
   "cell_type": "markdown",
   "id": "13",
   "metadata": {},
   "source": [
    "## Quickly plotting a fit\n",
    "\n",
    "We can also quickly plot a fit result with `plot_param`. This is sometimes useful for immediately plotting a fit result onto data or another plot sequence."
   ]
  },
  {
   "cell_type": "code",
   "execution_count": null,
<<<<<<< HEAD
   "id": "14",
=======
   "id": "9349701b-b12e-450e-bda4-c47747eb8b41",
>>>>>>> 8b53ad18
   "metadata": {},
   "outputs": [],
   "source": [
    "from arpes.config import use_tex\n",
    "\n",
    "use_tex()\n",
    "fit_results.results.F.plot_param(\"width\")"
   ]
  },
  {
   "cell_type": "markdown",
   "id": "15",
   "metadata": {},
   "source": [
    "## Introspecting fit quality\n",
    "\n",
    "Typically, you want to see the worst fits, so that you have some idea of how to refine them."
   ]
  },
  {
   "cell_type": "code",
   "execution_count": null,
<<<<<<< HEAD
   "id": "16",
=======
   "id": "67d4eac4-b5bb-42a1-8a73-a8fb192ac5a3",
>>>>>>> 8b53ad18
   "metadata": {},
   "outputs": [],
   "source": [
    "worst_fit = fit_results.results.F.worst_fits()[0].item()"
   ]
  },
  {
   "cell_type": "code",
   "execution_count": null,
<<<<<<< HEAD
   "id": "17",
=======
   "id": "73eaab0b-1ee1-4aa7-a52b-9ef19be6e143",
>>>>>>> 8b53ad18
   "metadata": {},
   "outputs": [],
   "source": [
    "worst_fit_ = worst_fit.plot()"
   ]
  },
  {
   "cell_type": "markdown",
   "id": "18",
   "metadata": {},
   "source": [
    "Based on this we can say that all the fits are very good. However, we may want to see how much variation there is in quality.\n",
    "\n",
    "We can look at the `.F.mean_square_error` method for this information."
   ]
  },
  {
   "cell_type": "code",
   "execution_count": null,
<<<<<<< HEAD
   "id": "19",
=======
   "id": "348783c0-2d14-4e4f-8b06-94ff83e61544",
>>>>>>> 8b53ad18
   "metadata": {},
   "outputs": [],
   "source": [
    "fit_results.results.F.mean_square_error().plot()"
   ]
  },
  {
   "cell_type": "markdown",
   "id": "20",
   "metadata": {},
   "source": [
    "## Interactively inspecting fits\n",
    "\n",
    "There's no substitute for inspecting fits by eye. PyARPES has holoviews based interactive fit inspection tools. This is very much like `profile_view` which we have already seen with the adddition that the marginal shows the curve fitting information for a broadcast fit. \n",
    "\n",
    "Additionally, you can use the tool to copy any given marginal's parameters to a hint dictionary which you can pass into the curve fit\n",
    "for refinement."
   ]
  },
  {
   "cell_type": "code",
   "execution_count": null,
<<<<<<< HEAD
   "id": "21",
=======
   "id": "e09946b9-f605-4de9-82f1-c6151e8a8b53",
>>>>>>> 8b53ad18
   "metadata": {},
   "outputs": [],
   "source": [
    "from arpes.plotting import fit_inspection\n",
    "\n",
    "# note, you can also run fit_results.F.show()\n",
    "fit_inspection(fit_results)"
   ]
  }
 ],
 "metadata": {
  "kernelspec": {
   "display_name": "Python 3 (ipykernel)",
   "language": "python",
   "name": "python3"
  },
  "language_info": {
   "codemirror_mode": {
    "name": "ipython",
    "version": 3
   },
   "file_extension": ".py",
   "mimetype": "text/x-python",
   "name": "python",
   "nbconvert_exporter": "python",
   "pygments_lexer": "ipython3",
   "version": "3.11.9"
  }
 },
 "nbformat": 4,
 "nbformat_minor": 5
}<|MERGE_RESOLUTION|>--- conflicted
+++ resolved
@@ -1,31 +1,6 @@
 {
  "cells": [
   {
-<<<<<<< HEAD
-   "cell_type": "code",
-   "execution_count": null,
-   "id": "0",
-   "metadata": {
-    "nbsphinx": "hidden",
-    "tags": [
-     "nbconvert-hide"
-    ]
-   },
-   "outputs": [],
-   "source": [
-    "\"\"\"nbconvert header\n",
-    "\n",
-    "We are just configuring to hide some unnecessary warnings.\n",
-    "\"\"\"\n",
-    "\n",
-    "%matplotlib inline\n",
-    "\n",
-    "import arpes"
-   ]
-  },
-  {
-=======
->>>>>>> 8b53ad18
    "cell_type": "markdown",
    "id": "1",
    "metadata": {},
@@ -46,11 +21,7 @@
   {
    "cell_type": "code",
    "execution_count": null,
-<<<<<<< HEAD
-   "id": "2",
-=======
    "id": "106537f0-4e9f-435f-808e-5cdfb2941821",
->>>>>>> 8b53ad18
    "metadata": {},
    "outputs": [],
    "source": [
@@ -78,11 +49,7 @@
   {
    "cell_type": "code",
    "execution_count": null,
-<<<<<<< HEAD
-   "id": "4",
-=======
    "id": "29f0bfa5-d92c-4e5a-99e3-13b5ffb21898",
->>>>>>> 8b53ad18
    "metadata": {},
    "outputs": [],
    "source": [
@@ -122,11 +89,7 @@
   {
    "cell_type": "code",
    "execution_count": null,
-<<<<<<< HEAD
-   "id": "7",
-=======
    "id": "f44cdd88-2124-4ff2-afd6-c14cc3bd729b",
->>>>>>> 8b53ad18
    "metadata": {},
    "outputs": [],
    "source": [
@@ -191,11 +154,7 @@
   {
    "cell_type": "code",
    "execution_count": null,
-<<<<<<< HEAD
-   "id": "10",
-=======
    "id": "afe8e820-a51c-4473-b5d3-06a4f2516f24",
->>>>>>> 8b53ad18
    "metadata": {},
    "outputs": [],
    "source": [
@@ -238,11 +197,7 @@
   {
    "cell_type": "code",
    "execution_count": null,
-<<<<<<< HEAD
-   "id": "12",
-=======
    "id": "2d42c83b-9078-4ac8-bc20-d59ec6005b0e",
->>>>>>> 8b53ad18
    "metadata": {},
    "outputs": [],
    "source": [
@@ -268,11 +223,7 @@
   {
    "cell_type": "code",
    "execution_count": null,
-<<<<<<< HEAD
-   "id": "14",
-=======
    "id": "9349701b-b12e-450e-bda4-c47747eb8b41",
->>>>>>> 8b53ad18
    "metadata": {},
    "outputs": [],
    "source": [
@@ -295,11 +246,7 @@
   {
    "cell_type": "code",
    "execution_count": null,
-<<<<<<< HEAD
-   "id": "16",
-=======
    "id": "67d4eac4-b5bb-42a1-8a73-a8fb192ac5a3",
->>>>>>> 8b53ad18
    "metadata": {},
    "outputs": [],
    "source": [
@@ -309,11 +256,7 @@
   {
    "cell_type": "code",
    "execution_count": null,
-<<<<<<< HEAD
-   "id": "17",
-=======
    "id": "73eaab0b-1ee1-4aa7-a52b-9ef19be6e143",
->>>>>>> 8b53ad18
    "metadata": {},
    "outputs": [],
    "source": [
@@ -333,11 +276,7 @@
   {
    "cell_type": "code",
    "execution_count": null,
-<<<<<<< HEAD
-   "id": "19",
-=======
    "id": "348783c0-2d14-4e4f-8b06-94ff83e61544",
->>>>>>> 8b53ad18
    "metadata": {},
    "outputs": [],
    "source": [
@@ -360,11 +299,7 @@
   {
    "cell_type": "code",
    "execution_count": null,
-<<<<<<< HEAD
-   "id": "21",
-=======
    "id": "e09946b9-f605-4de9-82f1-c6151e8a8b53",
->>>>>>> 8b53ad18
    "metadata": {},
    "outputs": [],
    "source": [
