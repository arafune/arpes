"""Utilities related to plotting Brillouin zones and data onto them."""
# pylint: disable=import-error
from __future__ import annotations

import itertools
import warnings
from typing import TYPE_CHECKING, TypeAlias

import matplotlib.cm
import matplotlib.pyplot as plt
import numpy as np
import xarray as xr
from matplotlib.axes import Axes
from matplotlib.patches import FancyArrowPatch
from mpl_toolkits.mplot3d import Axes3D, proj3d
from mpl_toolkits.mplot3d.art3d import Poly3DCollection
from scipy.spatial.transform import Rotation

from arpes.analysis.mask import apply_mask_to_coords
from arpes.plotting.utils import path_for_plot
from arpes.utilities import normalize_to_spectrum
from arpes.utilities.bz import build_2dbz_poly, hex_cell_2d, process_kpath
from arpes.utilities.bz_spec import A_GRAPHENE, A_WS2, A_WSe2
from arpes.utilities.geometry import polyhedron_intersect_plane

if TYPE_CHECKING:
    from collections.abc import Callable, Sequence
    from pathlib import Path

    from _typeshed import Incomplete
    from matplotlib.figure import Figure
    from matplotlib.typing import ColorType
    from numpy.typing import ArrayLike, NDArray

    from arpes._typing import DataType

__all__ = (
    "annotate_special_paths",
    "bz2d_plot",
    "bz3d_plot",
    "bz_plot",
    "plot_data_to_bz",
    "plot_data_to_bz2d",
    "plot_data_to_bz3d",
    "plot_plane_to_bz",
    "bz2d_segments",
    "overplot_standard",
)

overplot_library = {
    "graphene": lambda: {"cell": hex_cell_2d(A_GRAPHENE)},
    "ws2": lambda: {"cell": hex_cell_2d(A_WS2)},
    "wwe2": lambda: {"cell": hex_cell_2d(A_WSe2)},
}


def segments_standard(
    name: str = "graphene",
    rotate: float = 0.0,
) -> tuple[list[NDArray[np.float_]], list[NDArray[np.float_]]]:
    name = name.lower()
    specification = overplot_library[name]()
    transformations = []
    if rotate:
        transformations = [Rotation.from_rotvec([0, 0, rotate])]

    return bz2d_segments(specification["cell"], transformations)


def overplot_standard(
    name: str = "graphene",
    repeat: tuple[int, int, int] | tuple[int, int] | None = None,
    rotate: float = 0,
) -> Callable[[Axes], None]:
    """A higher order function to plot a Brillouin zone over a plot."""
    specification = overplot_library[name]()
    transformations = []

    if rotate:
        transformations = [Rotation.from_rotvec([0, 0, rotate])]

    def overplot_the_bz(ax: Axes) -> None:
        bz_plot(
            cell=specification["cell"],
            linewidth=2,
            ax=ax,
            paths=[],
            repeat=repeat,
            set_equal_aspect=False,
            hide_ax=False,
            transformations=transformations,
            zorder=5,
            linestyle="-",
        )

    return overplot_the_bz


class Translation:
    """Base translation class, meant to provide some extension over rotations.

    Rotations are available from `scipy.spatial.transform.Rotation`.
    """

    translation_vector = None

    def __init__(self, translation_vector: ArrayLike) -> None:
        self.translation_vector = np.asarray(translation_vector)

    def apply(self, vectors: ArrayLike, *, inverse: bool = False) -> NDArray[np.float_]:
        """Applies the translation to a set of vectors.

        If this transform is D-dimensional (for D=2,3) and is applied to a different
        dimensional set of vectors, a ValueError will be thrown due to the dimension
        mismatch.

        An inverse flag is available in order to apply the inverse coordinate transform.
        Up to numerical accuracy,

        ```
        self.apply(self.apply(vectors), inverse=True) == vectors
        ```

        Args:
            vectors: array_like with shape (2 or 3,) or (N, 2 or 3)
            inverse: Applies the inverse coordinate transform instead
        """
        vectors = np.asarray(vectors)

        if vectors.ndim > 2 or vectors.shape[-1] not in {2, 3}:  # noqa: PLR2004
            msg = "Expected a 2D or 3D vector (2 or 3,)"
            msg += f" of list of vectors (N, 2 or 3,), instead receivied: {vectors.shape}"
            raise ValueError(
                msg,
            )

        single_vector = False
        if vectors.ndim == 1:
            single_vector = True
            vectors = vectors[None, :]  # expand dims

        result = vectors - self.translation_vector if inverse else vectors + self.translation_vector

        return result if not single_vector else result[0]


Transformation: TypeAlias = Rotation | Translation


def apply_transformations(
    points: NDArray[np.float_],
    transformations: list[Transformation] | None = None,
    *,
    inverse: bool = False,
) -> NDArray[np.float_]:
    """Applies a series of transformations to a sequence of vectors or a single vector.

    Args:
        points: point coordinate
        transformations: list of Transformation (Translation / Rotation)
        inverse (bool): Applies the inverse coordinate transform instead

    Returns:
        The collection of transformed points.
    """
    if transformations is None:
        transformations = []

    for transformation in transformations:
        points = transformation.apply(points, inverse=inverse)

    return points


def plot_plane_to_bz(
    cell: Sequence[Sequence[float]],
    plane: str | list[NDArray[np.float_]],
    ax: Axes,
    special_points: dict[str, NDArray[np.float_]] | None = None,
    facecolor: ColorType = "red",
) -> None:
    """Plots a 2D cut plane onto a Brillouin zone."""
    from ase.dft.bz import bz_vertices

    if isinstance(plane, str):
        plane_points: list[NDArray[np.float_]] = process_kpath(
            plane,
            cell,
            special_points=special_points,
        )[0]
    else:
        plane_points = plane

    d1, d2 = plane_points[1] - plane_points[0], plane_points[2] - plane_points[0]

    faces = [p[0] for p in bz_vertices(np.linalg.inv(cell).T)]
    pts = polyhedron_intersect_plane(faces, np.cross(d1, d2), plane_points[0])

    collection = Poly3DCollection([pts])
    collection.set_facecolor(facecolor)
    ax.add_collection3d(collection, zs="z")


def plot_data_to_bz(data: DataType, cell: Sequence[Sequence[float]], **kwargs: Incomplete):
    """A dimension agnostic tool used to plot ARPES data onto a Brillouin zone."""
    if len(data) == 3:  # noqa: PLR2004
        return plot_data_to_bz3d(data, cell, **kwargs)

    return plot_data_to_bz2d(data, cell, **kwargs)


def plot_data_to_bz2d(  # noqa: PLR0913
    data: DataType,
    cell: Sequence[Sequence[float]],
    rotate: float | None = None,
    shift: NDArray[np.float_] | None = None,
    scale: float | None = None,
    ax: Axes | None = None,
    out: str | Path = "",
    bz_number: Sequence[float] | None = None,
    *,
    mask: bool = True,
    **kwargs: Incomplete,
) -> Path | tuple[Figure, Axes]:
    """Plots data onto a 2D Brillouin zone."""
    data_array = normalize_to_spectrum(data)

    assert data_array.S.is_kspace, "You must k-space convert data before plotting to BZs"
    assert isinstance(data_array, xr.DataArray)

    if bz_number is None:
        bz_number = (0, 0)

    fig = None
    if ax is None:
        fig, ax = plt.subplots(figsize=(9, 9))
        bz2d_plot(cell, paths="all", ax=ax)
    assert isinstance(ax, Axes)

    if len(cell) == 2:  # noqa: PLR2004
        cell = [[*list(c), 0] for c in cell] + [[0, 0, 1]]

    icell = np.linalg.inv(cell).T

    # Prep coordinates and mask
    raveled = data_array.G.meshgrid(as_dataset=True)
    dims = data_array.dims
    if rotate is not None:
        c, s = np.cos(rotate), np.sin(rotate)
        rotation = np.array([(c, -s), (s, c)])

        raveled = raveled.G.transform_coords(dims, rotation)

    if scale is not None:
        raveled = raveled.G.scale_coords(dims, scale)

    if shift is not None:
        raveled = raveled.G.shift_coords(dims, shift)

    copied = data_array.values.copy()

    if mask:
        built_mask = apply_mask_to_coords(raveled, build_2dbz_poly(cell=cell), dims)
        copied[built_mask.T] = np.nan

    cmap = kwargs.get("cmap", matplotlib.colormaps["Blues"])
    if isinstance(cmap, str):
        cmap = matplotlib.colormaps.get_cmap(cmap)

    cmap.set_bad((1, 1, 1, 0))

    delta_x = np.dot(np.array(bz_number), icell[:2, 0])
    delta_y = np.dot(np.array(bz_number), icell[:2, 1])

    ax.pcolormesh(
        raveled.data_vars[dims[0]].values + delta_x,
        raveled.data_vars[dims[1]].values + delta_y,
        copied.T,
        cmap=cmap,
    )

    if out:
        plt.savefig(path_for_plot(out), dpi=400)
        return path_for_plot(out)

    return fig, ax


def plot_data_to_bz3d(
    data: DataType,
    cell: Sequence[Sequence[float]],
    **kwargs: Incomplete,
) -> None:
    """Plots ARPES data onto a 3D Brillouin zone."""
    msg = "plot_data_to_bz3d is not implemented yet."
    raise NotImplementedError(msg)


def bz_plot(cell: Sequence[Sequence[float]], *args, **kwargs: Incomplete) -> None:
    """Dimension generic BZ plot which uses the cell dimension to delegate."""
    if len(cell) > 2:  # noqa: PLR2004
        return bz3d_plot(cell, *args, **kwargs)

    return bz2d_plot(cell, *args, **kwargs)


def bz3d_plot(
    cell: Sequence[Sequence[float]],
    paths: str | list[str | float] | None = None,
    kpoints: Sequence[Sequence[float]] | None = None,
    ax: Axes | None = None,
    elev: float | None = None,
    scale: float = 1,
    repeat: tuple[int, int, int] | None = None,
    transformations: list[Transformation] | None = None,
    *,
    vectors: bool = False,
    hide_ax: bool = True,
    **kwargs: Incomplete,
) -> None:
    """For now this is lifted from ase.dft.bz.bz3d_plot with some modifications.

    All copyright and licensing terms for this and bz2d_plot are those of the current release of ASE
    (Atomic Simulation Environment).
    """
    try:
        from ase.dft.bz import bz_vertices  # dynamic because we do not require ase
    except ImportError:
        warnings.warn(
            "You will need to install ASE (Atomic Simulation Environment) to use this feature.",
            stacklevel=2,
        )
        msg = "You will need to install ASE before using Brillouin Zone plotting"
        raise ImportError(msg)

    class Arrow3D(FancyArrowPatch):
        def __init__(
            self,
            xs: Sequence[float],
            ys: Sequence[float],
            zs: Sequence[float],
            *args,
            **kwargs: Incomplete,
        ) -> None:
            FancyArrowPatch.__init__(self, (0, 0), (0, 0), *args, **kwargs)
            self._verts3d = xs, ys, zs

        def draw(self, renderer) -> None:
            xs3d, ys3d, zs3d = self._verts3d
            xs, ys, zs = proj3d.proj_transform(xs3d, ys3d, zs3d, renderer.M)
            self.set_positions((xs[0], ys[0]), (xs[1], ys[1]))
            FancyArrowPatch.draw(self, renderer)

    icell = np.linalg.inv(cell).T

    if isinstance(paths, str):
        from ase.cell import Cell
        from ase.dft.kpoints import parse_path_string

        cell_structure = Cell(cell).get_bravais_lattice()
        special_points: dict[str, NDArray[np.float_]] = cell_structure.get_special_points()
        path_string = cell_structure.special_path if paths == "all" else paths
        paths = []
        for names in parse_path_string(path_string):
            points = []
            for name in names:
                points.append(np.dot(icell.T, special_points[name]))
                paths.append((names, points))

    if ax is None:
        fig: Figure = plt.figure(figsize=(5, 5))
        ax = fig.gca(projection="3d")
    assert isinstance(ax, Axes3D)

    azim = np.pi / 5
    elev = elev or np.pi / 6
    x = np.sin(azim)
    y = np.cos(azim)
    view = [x * np.cos(elev), y * np.cos(elev), np.sin(elev)]

    bz1 = bz_vertices(icell)

    maxp = 0.0

    if repeat is None:
        repeat = (
            1,
            1,
            1,
        )

    dx, dy, dz = icell[0], icell[1], icell[2]
    rep_x: int | tuple[int, int]
    rep_y: int | tuple[int, int]
    rep_z: int | tuple[int, int]
    rep_x, rep_y, rep_z = repeat

    if isinstance(rep_x, int):
        rep_x = (0, rep_x)
    if isinstance(rep_y, int):
        rep_y = (0, rep_y)
    if isinstance(rep_z, int):
        rep_z = (0, rep_z)

    c = kwargs.pop("c", "k")
    c = kwargs.pop("color", c)

    for ix, iy, iz in itertools.product(range(*rep_x), range(*rep_y), range(*rep_z)):
        delta = dx * ix + dy * iy + dz * iz

        for points, normal in bz1:
            color = c

            ls = ":" if np.dot(normal, view) < 0 else "-"

            cosines = np.dot(icell, normal) / np.linalg.norm(normal) / np.linalg.norm(icell, axis=1)
            for idx, cosine in enumerate(cosines):
                if np.abs(np.abs(cosine) - 1) < 1e-6 and False:  # debugging this
                    tup = [rep_x, rep_y, rep_z][idx]
                    current = [ix, iy, iz][idx]

                    if cosine < 0:
                        current = current - 1

                    if tup[0] < current + 1 < tup[1]:
                        color = (1, 1, 1, 0)

                    if current + 1 != tup[1] and current != tup[0]:
                        ls = ":"
                        color = "blue"

            x, y, z = np.concatenate([points, points[:1]]).T
            x, y, z = x + delta[0], y + delta[1], z + delta[2]

            ax.plot(x, y, z, c=color, ls=ls, **kwargs)
            maxp = max(maxp, points.max())

    if vectors:
        ax.add_artist(
            Arrow3D(
                [0, icell[0, 0]],
                [0, icell[0, 1]],
                [0, icell[0, 2]],
                mutation_scale=20,
                lw=1,
                arrowstyle="-|>",
                color="k",
            ),
        )
        ax.add_artist(
            Arrow3D(
                [0, icell[1, 0]],
                [0, icell[1, 1]],
                [0, icell[1, 2]],
                mutation_scale=20,
                lw=1,
                arrowstyle="-|>",
                color="k",
            ),
        )
        ax.add_artist(
            Arrow3D(
                [0, icell[2, 0]],
                [0, icell[2, 1]],
                [0, icell[2, 2]],
                mutation_scale=20,
                lw=1,
                arrowstyle="-|>",
                color="k",
            ),
        )
        maxp = max(maxp, 0.6 * icell.max())

    if paths is not None:
        for names, points in paths:
            x, y, z = np.array(points).T
            ax.plot(x, y, z, c="r", ls="-")

            for name, point in zip(names, points):
                x, y, z = point
                if name == "G":
                    name = "\\Gamma"
                elif len(name) > 1:
                    name = name[0] + "_" + name[1]
                ax.text(x, y, z, "$" + name + "$", ha="center", va="bottom", color="r")

    if kpoints is not None:
        for p in kpoints:
            ax.scatter(p[0], p[1], p[2], c="b")

    if hide_ax:
        ax.set_axis_off()
        ax.autoscale_view(tight=True)

    s = maxp / 0.5 * 0.45 * scale
    ax.set_xlim(-s, s)
    ax.set_ylim(-s, s)
    ax.set_zlim(-s, s)
    ax.set_aspect("equal")

    ax.view_init(azim=azim / np.pi * 180, elev=elev / np.pi * 180)


def annotate_special_paths(
    ax: Axes,
    paths: list[str] | str,
    cell: Sequence[Sequence[float]] | None = None,
    offset: dict[str, float | Sequence[float]] | None = None,
    special_points: dict[str, NDArray[np.float_]] | None = None,
    labels=None,
    **kwargs: Incomplete,
) -> None:
    """Annotates user indicated paths in k-space by plotting lines (or points) over the BZ."""
    if not paths:
        msg = "Must provide a proper path."
        raise ValueError(msg)

    if isinstance(paths, str):
        if labels is None:
            labels = paths

        converted_paths = process_kpath(paths, cell, special_points=special_points)

        if not isinstance(labels[0], list):
            labels = [labels]

        labels = [list(label) for label in labels]
        paths = list(zip(labels, converted_paths))

    fontsize = kwargs.pop("fontsize", 14)

    if offset is None:
        offset = {}

    two_d = True
    try:
        ax.get_zlim()
        two_d = False
    except AttributeError:
        pass

    for names, points in paths:
        x, y, z = np.array(points).T

        if two_d:
            ax.plot(x, y, c="r", ls="-", **kwargs)
        else:
            ax.plot(x, y, z, c="r", ls="-", **kwargs)

        for name, point in zip(names, points):
            x, y, z = point
            display_name = name
            if display_name == "G":
                display_name = "\\Gamma"
            elif len(name) > 1:
                name = name[0] + "_" + name[1]

            off = offset.get(name, 0)
            try:
                if two_d:
                    x, y = x + off[0], y + off[1]
                else:
                    x, y, z = x + off[0], y + off[1], z + off[2]

            except TypeError:
                if two_d:
                    x, y = x + off, y + off
                else:
                    x, y, z = x + off, y + off, z + off

            if two_d:
                ax.text(
                    x,
                    y,
                    "$" + display_name + "$",
                    ha="center",
                    va="bottom",
                    color="r",
                    fontsize=fontsize,
                )
            else:
                ax.text(
                    x,
                    y,
                    z,
                    "$" + display_name + "$",
                    ha="center",
                    va="bottom",
                    color="r",
                    fontsize=fontsize,
                )


<<<<<<< HEAD
def bz2d_segments(cell, transformations=None) -> tuple[list[float], list[float]]:
=======
def bz2d_segments(
    cell: Sequence[Sequence[float]],
    transformations: list[Transformation] | None = None,
) -> tuple[list[NDArray[np.float_]], list[NDArray[np.float_]]]:
>>>>>>> 0dbc6bc1
    """Calculates the line segments corresponding to a 2D BZ."""
    segments_x = []
    segments_y = []

    for points, _normal in twocell_to_bz1(cell)[0]:
        points = apply_transformations(points, transformations)
        x, y, z = np.concatenate([points, points[:1]]).T
        segments_x.append(x)
        segments_y.append(y)

    return segments_x, segments_y


def twocell_to_bz1(cell):
    from ase.dft.bz import bz_vertices

    # 2d in x-y plane
    if len(cell) > 2:  # noqa: PLR2004
        assert all(abs(cell[2][0:2]) < 1e-6)  # noqa: PLR2004
        assert all(abs(cell.T[2][0:2]) < 1e-6)  # noqa: PLR2004
    else:
        cell = [[*list(c), 0] for c in cell] + [[0, 0, 1]]
    icell = np.linalg.inv(cell).T
    try:
        bz1 = bz_vertices(icell[:3, :3], dim=2)
    except TypeError:
        bz1 = bz_vertices(icell[:3, :3])
    return bz1, icell, cell


def bz2d_plot(
    cell: Sequence[Sequence[float]],
    paths: str | list[float] | None = None,
    points: Sequence[float] | None = None,
    repeat: tuple[int, int] | None = None,
    ax: Axes | None = None,
    transformations: list[Transformation] | None = None,
    offset: dict[str, float | Sequence[float]] | None = None,
    *,
    hide_ax: bool = True,
    vectors: bool = False,
    set_equal_aspect: bool = True,
    **kwargs: Incomplete,
) -> None:
    """This piece of code modified from ase.ase.dft.bz.py:bz2d_plot.

    It follows copyright and license for ASE.

    Plots a Brillouin zone corresponding to a given unit cell
    """
    kpoints = points
    bz1, icell, cell = twocell_to_bz1(cell)
    if ax is None:
        ax = plt.axes()

    if isinstance(paths, str):
        from ase.cell import Cell
        from ase.dft.kpoints import parse_path_string

        cell_structure = Cell(cell).get_bravais_lattice()
        special_points = cell_structure.get_special_points()
        path_string = cell_structure.special_path if paths == "all" else paths
        paths = []
        for names in parse_path_string(path_string):
            points = []
            for name in names:
                points.append(np.dot(icell.T, special_points[name]))
                paths.append((names, points))

    maxp = 0.0
    c = kwargs.pop("c", "k")
    c = kwargs.pop("color", c)
    ls = kwargs.pop("ls", kwargs.pop("linestyle", "-"))

    for points, _normal in bz1:
        points = apply_transformations(points, transformations)
        x, y, z = np.concatenate([points, points[:1]]).T

        ax.plot(x, y, c=c, ls=ls, **kwargs)
        maxp = max(maxp, points.max())

    rep_x: int | tuple[int, int]
    rep_y: int | tuple[int, int]
    if repeat is not None:
        dx, dy = icell[0], icell[1]

        rep_x, rep_y = repeat
        if isinstance(rep_x, int):
            rep_x = (0, rep_x)
        if isinstance(rep_y, int):
            rep_y = (0, rep_y)

        for ix, iy in itertools.product(range(*rep_x), range(*rep_y)):
            delta = dx * ix + dy * iy

            for points, _normal in bz1:
                x, y, z = np.concatenate([points, points[:1]]).T
                x, y = x + delta[0], y + delta[1]
                x, y, z = apply_transformations(np.asarray([x, y, z]).T, transformations).T

                c = kwargs.pop("c", "k")
                c = kwargs.pop("color", c)
                ax.plot(x, y, c=c, ls=ls, **kwargs)
                maxp = max(maxp, points.max())

    if vectors:
        ax.arrow(
            0,
            0,
            icell[0, 0],
            icell[0, 1],
            lw=1,
            color="k",
            length_includes_head=True,
            head_width=0.03,
            head_length=0.05,
        )
        ax.arrow(
            0,
            0,
            icell[1, 0],
            icell[1, 1],
            lw=1,
            color="k",
            length_includes_head=True,
            head_width=0.03,
            head_length=0.05,
        )

    if paths is not None:
        annotate_special_paths(ax, paths, offset=offset, transformations=transformations)

    if kpoints is not None:
        for p in kpoints:
            ax.scatter(p[0], p[1], c="b")

    if hide_ax:
        ax.set_axis_off()
        ax.autoscale_view(tight=True)

    if set_equal_aspect:
        ax.set_aspect("equal")<|MERGE_RESOLUTION|>--- conflicted
+++ resolved
@@ -591,14 +591,10 @@
                 )
 
 
-<<<<<<< HEAD
-def bz2d_segments(cell, transformations=None) -> tuple[list[float], list[float]]:
-=======
 def bz2d_segments(
     cell: Sequence[Sequence[float]],
     transformations: list[Transformation] | None = None,
 ) -> tuple[list[NDArray[np.float_]], list[NDArray[np.float_]]]:
->>>>>>> 0dbc6bc1
     """Calculates the line segments corresponding to a 2D BZ."""
     segments_x = []
     segments_y = []
