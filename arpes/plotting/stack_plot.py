"""Plotting routines for making the classic stacked line plots.

Think the album art for "Unknown Pleasures".
"""
import warnings
from collections.abc import Callable
from pathlib import Path
from typing import TYPE_CHECKING, Literal

import matplotlib as mpl
import matplotlib.colors
import matplotlib.pyplot as plt
import numpy as np
import xarray as xr
from matplotlib import colorbar
from matplotlib.axes import Axes
from matplotlib.colors import Colormap
from matplotlib.figure import Figure
from mpl_toolkits.axes_grid1.inset_locator import inset_axes

from arpes._typing import DataType, RGBAColorType
from arpes.analysis.general import rebin
from arpes.plotting.tof import scatter_with_std
from arpes.plotting.utils import (
    colorbarmaps_for_axis,
    fancy_labels,
    generic_colorbarmap_for_data,
    label_for_dim,
    path_for_plot,
)
from arpes.provenance import save_plot_provenance
from arpes.utilities import normalize_to_spectrum

if TYPE_CHECKING:
    from numpy.typing import NDArray

__all__ = (
    "stack_dispersion_plot",
    "flat_stack_plot",
    "offset_scatter_plot",
)


@save_plot_provenance
def offset_scatter_plot(
    data: xr.Dataset,
    name_to_plot: str = "",
    stack_axis: str = "",
    cbarmap: tuple[colorbar.Colorbar, Callable[[float], RGBAColorType]] | None = None,
    ax: Axes | None = None,
    out: str | Path = "",
    scale_coordinate: float = 0.5,
    ylim: tuple[float, float] | tuple[()] = (),
    fermi_level: float | None = None,
    *,
    aux_errorbars: bool = True,
    **kwargs: tuple[int, int] | float | str,
) -> Path | tuple[Figure | None, Axes]:
    """Makes a stack plot (scatters version).

    Args:
    data(xr.Dataset): _description_
    name_to_plot(str): name of the spectrum (in many case 'spectrum' is set), by default ""
    stack_axis(str): _description_, by default ""
    cbarmap(tuple[colorbar.Colorbar, Callable[[float], RGBAColorType]] | None): _description_,
        by default None
    ax(Axes | None):  _description_, by default None
    out(str | Path):  _description
    scale_coordinate(float):  _description_, by default 0.5
    ylim(tuple[float, float]):  _description_, by default ()
    fermi_level(float | None): Value corresponds the Fermi level to draw the line,
        by default None (not drawn)
    aux_errorbars(bool):  _description_, by default True
    **kwargs: pass to plt.subplots, generic_colorbarmap_for_data

    Returns:
        Path | tuple[Figure | None, Axes]: _description_

    Raises:
    ValueError
        _description_
    """
    assert isinstance(data, xr.Dataset)

    if not name_to_plot:
        var_names = [str(k) for k in data.data_vars if "_std" not in str(k)]  # => ["spectrum"]
        assert len(var_names) == 1
        name_to_plot = var_names[0]
        assert (name_to_plot + "_std") in data.data_vars, "Has 'mean_and_deviation' been applied?"

    two_dimensional = 2
    if len(data.data_vars[name_to_plot].dims) != two_dimensional:
        msg = "In order to produce a stack plot, data must be image-like."
        msg += "Passed data included dimensions:"
        msg += f" {data.data_vars[name_to_plot].dims}"
        raise ValueError(
            msg,
        )

    fig: Figure | None = None
    if ax is None:
        fig, ax = plt.subplots(figsize=kwargs.get("figsize", (11, 5)))

    inset_ax = inset_axes(ax, width="40%", height="5%", loc="upper left")

    assert isinstance(ax, Axes)

    if not stack_axis:
        stack_axis = str(data.data_vars[name_to_plot].dims[0])

    skip_colorbar = True
    if cbarmap is None:
        skip_colorbar = False
        try:
            cbarmap = colorbarmaps_for_axis[stack_axis]
        except KeyError:
            cbarmap = generic_colorbarmap_for_data(
                data.coords[stack_axis],
                ax=inset_ax,
                ticks=kwargs.get("ticks"),
            )
    assert isinstance(cbarmap, tuple)
    cbar, cmap = cbarmap

    if not isinstance(cmap, Colormap):
        # do our best
        try:
            cmap = cmap()
        except:
            # might still be fine
            pass

    # should be exactly two
    other_dim = [str(d) for d in data.dims if d != stack_axis][0]

    if "eV" in data.dims and stack_axis != "eV" and fermi_level is not None:
        ax.axhline(fermi_level, linestyle="--", color="red")
        ax.fill_betweenx([-1e6, 1e6], 0, 0.2, color="black", alpha=0.07)
        if not ylim:
            ax.set_ylim(auto=True)
        else:
            ax.set_ylim(bottom=ylim[0], top=ylim[1])
    ylim = ax.get_ylim()

    # real plotting here
    for i, (coord, value) in enumerate(data.G.iterate_axis(stack_axis)):
        delta = data.G.stride(generic_dim_names=False)[other_dim]
        data_for = value.copy(deep=True)
        data_for.coords[other_dim] = data_for.coords[other_dim].copy(deep=True)
        data_for.coords[other_dim].values = data_for.coords[other_dim].values.copy()
        data_for.coords[other_dim].values -= i * delta * scale_coordinate / 10

        scatter_with_std(data_for, name_to_plot, ax=ax, color=cmap(coord[stack_axis]))

        if aux_errorbars:
            data_for = data_for.copy(deep=True)
            flattened = data_for.data_vars[name_to_plot].copy(deep=True)
            flattened.values = ylim[0] * np.ones(flattened.values.shape)
            data_for = data_for.assign(**{name_to_plot: flattened})
            scatter_with_std(
                data_for,
                name_to_plot,
                ax=ax,
                color=cmap(coord[stack_axis]),
                fmt="none",
            )

    ax.set_xlabel(other_dim)
    ax.set_ylabel(name_to_plot)
    fancy_labels(ax)

    try:
        if inset_ax and not skip_colorbar:
            inset_ax.set_xlabel(stack_axis, fontsize=16)

            fancy_labels(inset_ax)
            cbar(ax=inset_ax, **kwargs)
    except TypeError:
        # colorbar already rendered
        pass

    if out:
        plt.savefig(path_for_plot(out), dpi=400)
        return path_for_plot(out)

    return fig, ax


@save_plot_provenance
def flat_stack_plot(
    data: DataType,
    stack_axis: str = "",
    color: RGBAColorType | Colormap = "viridis",
    ax: Axes | None = None,
    mode: Literal["line", "scatter"] = "line",
    fermi_level: float | None = None,
    title: str = "",
    out: str | Path = "",
    **kwargs: tuple[int, int] | float | str,
) -> Path | tuple[Figure | None, Axes]:
    """Generates a stack plot with all the lines distinguished by color rather than offset.

    Args:
    data(DataType): ARPES data (xr.DataArray is prepfered)
    stack_axis(str): axis for stacking, by default ""
    color(RGBAColorType|Colormap): Colormap
    ax (Axes | None): matplotlib Axes, by default None
    mode(Literal["line", "scatter"]):  plot style (line/scatter), by default "line"
    fermi_level(float|None): Value corresponding to the Fermi level to Draw the line,
        by default None (Not drawn)
    title(str): Title string, by default ""
    out(str | Path): Path to the figure, by default ""
    **kwargs: pass to subplot if figsize is set, and ticks is set, and the others to be passed
        ax.plot

    Returns:
        Path | tuple[Figure | None, Axes]

    Raises:
    ------
    ValueError
        _description_
    NotImplementedError
        _description_
    """
    data_array = normalize_to_spectrum(data)
    assert isinstance(data_array, xr.DataArray)
    two_dimensional = 2
    if len(data_array.dims) != two_dimensional:
        msg = "In order to produce a stack plot, data must be image-like."
        msg += f"Passed data included dimensions: {data_array.dims}"
        raise ValueError(
            msg,
        )

    fig: Figure | None = None
    if ax is None:
        fig, ax = plt.subplots(figsize=kwargs.pop("figsize", (7, 5)))
<<<<<<< HEAD
        inset_ax = inset_axes(ax, width="40%", height="5%", loc="upper right")
=======
    ax_inset = inset_axes(ax, width="40%", height="5%", loc=kwargs.pop("loc", "upper right"))
>>>>>>> 9aa22a22

    assert isinstance(ax, Axes)
    if not stack_axis:
        stack_axis = str(data_array.dims[0])

    horizontal_dim = [str(d) for d in data_array.dims if d != stack_axis][0]
    horizontal = data_array.coords[horizontal_dim]

    if "eV" in data_array.dims and stack_axis != "eV" and fermi_level is not None:
        ax.axvline(fermi_level, color="red", alpha=0.8, linestyle="--", linewidth=1)

    for i, (_coord_dict, marginal) in enumerate(data_array.G.iterate_axis(stack_axis)):
        if mode == "line":
            ax.plot(
                horizontal,
                marginal.values,
                color=_color_for_plot(color, i, len(data_array.coords[stack_axis])),
                **kwargs,
            )
        else:
            assert mode == "scatter"
            ax.scatter(
                horizontal,
                marginal.values,
                color=_color_for_plot(color, i, len(data_array.coords[stack_axis])),
                **kwargs,
            )
    try:
        mpl.colorbar.Colorbar(
            ax_inset,
            orientation="horizontal",
            label=label_for_dim(data_array, stack_axis),
            norm=mpl.colors.Normalize(
                vmin=data_array.coords[stack_axis].min().values,
                vmax=data_array.coords[stack_axis].max().values,
            ),
            ticks=mpl.ticker.MaxNLocator(2),
            cmap=color,
        )
    except ValueError:
        warnings.warn(
            "The 'color' arg. is not Colormap name. Is it what you really want?",
            stacklevel=2,
        )
    ax.set_xlabel(label_for_dim(data_array, horizontal_dim))
    ax.set_ylabel("Spectrum Intensity (arb).")
    ax.set_title(title, fontsize=14)
    ax.set_xlim(left=horizontal.min().item(), right=horizontal.max().item())

    if out:
        plt.savefig(path_for_plot(out), dpi=400)
        return path_for_plot(out)

    return fig, ax


@save_plot_provenance
def stack_dispersion_plot(
    data: DataType,
    stack_axis: str = "",
    ax: Axes | None = None,
    title: str = "",
    out: str | Path = "",
    max_stacks: int = 100,
    scale_factor: float | None = None,
    *,
    color: RGBAColorType | Colormap = "black",
    mode: Literal["line", "fill_between", "hide_line", "scatter"] = "line",
    offset_correction: Literal["zero", "constant", "constant_right"] | None = "zero",
    shift: float = 0,
    negate: bool = False,
    **kwargs: tuple[int, int] | str | float,
) -> Path | tuple[Figure | None, Axes]:
    """Generates a stack plot with all the lines distinguished by offset (and color).

    Args:
        data(DataType): ARPES data
        stack_axis(str): stack axis. e.g. "phi" , "eV", ...
        ax(Axes): matplotlib Axes object
        title(str): Plot title, if not specified the attrs[description] (or S.scan_name) is used.
        out(str | Path): Path for output figure
        max_stacks(int): maximum number of the stacking spectra
        scale_factor(float): scale factor
        color(RGBAColorType | Colormap): color of the plot
        mode(Literal["liine", "fill_between", "hide_line", "scatter"]): Draw mode
        offset_correction(Literal["zero", "constant", "constant_right"] | None): offset correction
            mode (default to "zero")
        shift(float): shift of the plot along the horizontal direction
        negate(bool): _description_
        **kwargs:
            set figsize to change the default figisize=(7,7)
            other kwargs is passed to ax.plot (or ax.scatter). Can set linewidth/s etc., here.
    """
    data_arr, stack_axis, other_axis = _rebinning(
        data,
        stack_axis=stack_axis,
        max_stacks=max_stacks,
    )

    fig: Figure | None = None
    if ax is None:
        fig, ax = plt.subplots(figsize=kwargs.pop("figsize", (7, 7)))

    assert isinstance(ax, Axes)
    if not title:
        title = "{} Stack".format(data_arr.S.label.replace("_", " "))

    max_intensity_over_stacks = np.nanmax(data_arr.values)

    cvalues: NDArray[np.float_] = data_arr.coords[other_axis].values

    if scale_factor is None:
        scale_factor = _scale_factor(
            data_arr,
            stack_axis=stack_axis,
            offset_correction=offset_correction,
            negate=negate,
        )

    iteration_order = -1  # might need to fiddle with this in certain cases
    lim = [np.inf, -np.inf]

    for i, (coord_dict, marginal) in enumerate(
        list(data_arr.G.iterate_axis(stack_axis))[::iteration_order],
    ):
        coord_value = coord_dict[stack_axis]

        marginal_values = -marginal.values if negate else marginal.values
        marginal_offset, right_marginal_offset = marginal_values[0], marginal_values[-1]

        if offset_correction == "zero":
            true_ys = marginal_values / max_intensity_over_stacks
            ys = scale_factor * true_ys + coord_value
        elif offset_correction == "constant":
            true_ys = (marginal_values - marginal_offset) / max_intensity_over_stacks
            ys = scale_factor * true_ys + coord_value
        elif offset_correction == "constant_right":
            true_ys = (marginal_values - right_marginal_offset) / max_intensity_over_stacks
            ys = scale_factor * true_ys + coord_value
        else:  # is this procedure phyically correct?
            true_ys = (
                marginal_values
                - np.linspace(marginal_offset, right_marginal_offset, len(marginal_values))
            ) / max_intensity_over_stacks
            ys = scale_factor * true_ys + coord_value

        xs = cvalues - i * shift

        lim = [min(lim[0], float(np.min(xs))), max(lim[1], float(np.max(xs)))]

        if mode == "line":
            ax.plot(
                xs,
                ys,
                color=_color_for_plot(color, i, len(data_arr.coords[stack_axis])),
                **kwargs,
            )
        elif mode == "hide_line":
            ax.plot(
                xs,
                ys,
                color=_color_for_plot(color, i, len(data_arr.coords[stack_axis])),
                **kwargs,
                zorder=i * 2 + 1,
            )
            ax.fill_between(xs, ys, coord_value, color="white", alpha=1, zorder=i * 2, **kwargs)
        elif mode == "fill_between":
            ax.fill_between(
                xs,
                ys,
                coord_value,
                color=_color_for_plot(color, i, len(data_arr.coords[stack_axis])),
                alpha=1,
                zorder=i * 2,
                **kwargs,
            )
        else:
            ax.scatter(
                xs,
                ys,
                color=_color_for_plot(color, i, len(data_arr.coords[stack_axis])),
                **kwargs,
            )

    x_label = other_axis
    y_label = stack_axis

    yticker = mpl.ticker.MaxNLocator(5)
    y_tick_region = []
    for i in yticker.tick_values(
        data_arr.coords[stack_axis].min().values,
        data_arr.coords[stack_axis].max().values,
    ):
        if (
            i > data_arr.coords[stack_axis].min().values
            and i < data_arr.coords[stack_axis].max().values
        ):
            y_tick_region.append(i)

    ax.set_yticks(np.array(y_tick_region))
    ax.set_ylabel(label_for_dim(data_arr, y_label))
    ylims = ax.get_ylim()
    median_along_stack_axis = y_tick_region[2]

    ax.yaxis.set_label_coords(
        -0.09,
        1 / (ylims[1] - ylims[0]) * (median_along_stack_axis - ylims[0]),
    )

    ax.set_xlabel(label_for_dim(data_arr, x_label))
    # set xlim with margin
    # 11/10 is the good value for margine
    axis_min = min(lim)
    axis_max = max(lim)
    middle = (axis_min + axis_max) / 2
    ax.set_xlim(
        left=middle - (axis_max - axis_min) / 2 * 11 / 10,
        right=middle + (axis_max - axis_min) / 2 * 11 / 10,
    )

    ax.set_title(title)

    if out:
        plt.savefig(path_for_plot(out), dpi=400)
        return path_for_plot(out)

    return fig, ax


def _scale_factor(
    data_arr: xr.DataArray,
    stack_axis: str,
    *,
    offset_correction: Literal["zero", "constant", "constant_right"] | None = "zero",
    negate: bool = False,
) -> float:
    """Detemine the scale factor."""
    maximum_deviation = -np.inf

    for _, marginal in data_arr.G.iterate_axis(stack_axis):
        marginal_values = -marginal.values if negate else marginal.values
        marginal_offset, right_marginal_offset = marginal_values[0], marginal_values[-1]

        if offset_correction == "zero":
            true_ys = marginal_values
        elif offset_correction is not None and offset_correction.startswith("constant"):
            true_ys = marginal_values - marginal_offset
        else:
            true_ys = marginal_values - np.linspace(
                marginal_offset,
                right_marginal_offset,
                len(marginal_values),
            )

        maximum_deviation = np.max([maximum_deviation, *list(np.abs(true_ys))])

    return float(
        10
        * (data_arr.coords[stack_axis].max().values - data_arr.coords[stack_axis].min().values)
        / maximum_deviation,
    )


def _rebinning(data: DataType, stack_axis: str, max_stacks: int) -> tuple[xr.DataArray, str, str]:
    """Preparation for stack plot.

    1. rebinning
    2. determine the stack axis
    3. detemine the name of the other.
    """
    data_arr = normalize_to_spectrum(data)
    assert isinstance(data_arr, xr.DataArray)
    data_arr_must_be_two_dimensional = 2
    assert len(data_arr.dims) == data_arr_must_be_two_dimensional
    if not stack_axis:
        stack_axis = str(data_arr.dims[0])

    other_axes = list(data_arr.dims)
    other_axes.remove(stack_axis)
    horizontal_axis = str(other_axes[0])

    stack_coord: xr.DataArray = data_arr.coords[stack_axis]
    if len(stack_coord.values) > max_stacks:
        return (
            rebin(
                data_arr,
                bin_width=dict([[stack_axis, int(np.ceil(len(stack_coord.values) / max_stacks))]]),
            ),
            stack_axis,
            horizontal_axis,
        )
    return data_arr, stack_axis, horizontal_axis


def _color_for_plot(
    color: Colormap | RGBAColorType,
    i: int,
    num_plot: int,
) -> RGBAColorType:
    if isinstance(color, Colormap):
        cmap = color
        return cmap(np.abs(i / num_plot))
    if isinstance(color, str):
        try:
            cmap = mpl.colormaps[color]
            return cmap(np.abs(i / num_plot))
        except KeyError:  # not in the colormap name, assume the color name
            return color
    if isinstance(color, tuple):
        return color
    msg = "color arg should be the cmap or color name or tuple as the color"
    raise TypeError(msg)


def overlapped_stack_dispersion_plot(*args, **kwargs) -> None:
    """Leave it as backward compatibility."""
    msg = "use stack_dispersion_plot instead"
    raise RuntimeError(msg)<|MERGE_RESOLUTION|>--- conflicted
+++ resolved
@@ -236,11 +236,7 @@
     fig: Figure | None = None
     if ax is None:
         fig, ax = plt.subplots(figsize=kwargs.pop("figsize", (7, 5)))
-<<<<<<< HEAD
-        inset_ax = inset_axes(ax, width="40%", height="5%", loc="upper right")
-=======
     ax_inset = inset_axes(ax, width="40%", height="5%", loc=kwargs.pop("loc", "upper right"))
->>>>>>> 9aa22a22
 
     assert isinstance(ax, Axes)
     if not stack_axis:
