"""Provides the core IO facilities supported by PyARPES.

The most important here are the data loading functions (load_data, load_example_data).
and pickling utilities.

Heavy lifting is actually performed by the plugin definitions which know how to ingest
different data formats into the PyARPES data model.

TODO: An improvement could be made to the example data if served
over a network and someone was willing to host a few larger pieces
of data.
"""
from __future__ import annotations

import pickle
import warnings
from collections.abc import Iterable
from dataclasses import dataclass
from pathlib import Path
from typing import TYPE_CHECKING, Any

import pandas as pd
import xarray as xr

from arpes.endstations import load_scan

if TYPE_CHECKING:
    from _typeshed import Incomplete
<<<<<<< HEAD

    from arpes._typing import DataType
=======
>>>>>>> eac11c64

    from arpes._typing import DataType
__all__ = (
    "load_data",
    "load_example_data",
    "easy_pickle",
    "list_pickles",
    "stitch",
)


def load_data(
    file: str | Path | int,
    location: str | type | None = None,
    **kwargs: Incomplete,
) -> xr.Dataset:
    """Loads a piece of data using available plugins. This the user facing API for data loading.

    Args:
        file(str | Path | int): An identifier for the file which should be loaded.
            If this is a number or can be coerced to one, data will be loaded from the workspace
            data folder if a matching unique file can be found for the number. If the value is a
            relative path, locations relative to the cwd and the workspace data folder will be
            checked. Absolute paths can also be used in a pinch. location: The name of the
            endstation/plugin to use. You should try to provide one. If None is provided, the loader
            will try to find an appropriate one based on the file extension and brute force. This
            will be slower and can be error prone in certain circumstances.
        location (str | type ): keyword for location.
        kwargs: Pass to load_scan

    Returns:
        The loaded data. Ideally, data which is loaded through the plugin system should be highly
        compliant with the PyARPES data model and should work seamlessly with PyARPES analysis code.
    """
    try:
        file = int(str(file))
    except ValueError:
        assert not isinstance(file, int)
        file = str(Path(file).absolute())

    desc = {
        "file": file,
        "location": location,
    }

    if location is None:
        desc.pop("location")
        warnings.warn(
            (
                "You should provide a location indicating the endstation or "
                "instrument used directly en loading data without a dataset."
                "We are going to do our best but no guarantees."
            ),
            stacklevel=2,
        )

    return load_scan(desc, **kwargs)


DATA_EXAMPLES = {
    "cut": ("ALG-MC", "cut.fits"),
    "map": ("example_data", "fermi_surface.nc"),
    "photon_energy": ("example_data", "photon_energy.nc"),
    "nano_xps": ("example_data", "nano_xps.nc"),
    "temperature_dependence": ("example_data", "temperature_dependence.nc"),
}


def load_example_data(example_name: str = "cut") -> xr.Dataset:
    """Provides sample data for executable documentation."""
    if example_name not in DATA_EXAMPLES:
        msg = f"Could not find requested example_name: {example_name}."
        msg += f"Please provide one of {list(DATA_EXAMPLES.keys())}"
        warnings.warn(
            msg,
            stacklevel=2,
        )

    location, example = DATA_EXAMPLES[example_name]
    file = Path(__file__).parent / "example_data" / example
    return load_data(file=file, location=location)


@dataclass
class ExampleData:
    @property
    def cut(self) -> xr.Dataset:
        return load_example_data("cut")

    @property
    def map(self) -> xr.Dataset:
        return load_example_data("map")

    @property
    def photon_energy(self) -> xr.Dataset:
        return load_example_data("photon_energy")

    @property
    def nano_xps(self) -> xr.Dataset:
        return load_example_data("nano_xps")

    @property
    def temperature_dependence(self) -> xr.Dataset:
        return load_example_data("temperature_dependence")


example_data = ExampleData()


def stitch(
    df_or_list: list[str] | pd.DataFrame,
    attr_or_axis: str | list[float] | tuple[float, ...],
    built_axis_name: str = "",
    *,
    sort: bool = True,
) -> DataType:
    """Stitches together a sequence of scans or a DataFrame.

    Args:
        df_or_list(list[str] | pd.DataFrame): The list of the files to load
        attr_or_axis(str|list[float]|tuple[float, ...]): Coordinate or attribute in order to
                      promote to an index. I.e. if 't_a' is specified, we will create a new axis
                      corresponding to the temperature and concatenate the data along this axis
        built_axis_name: The name of the concatenated output dimensions
        sort: Whether to sort inputs to the concatenation according to their `attr_or_axis` value.

    Returns:
        The concatenated data.
    """
    list_of_files = None
    if isinstance(df_or_list, pd.DataFrame):
        list_of_files = list(df_or_list.index)
    else:
        if not isinstance(df_or_list, list | tuple):
            msg = "Expected an interable for a list of the scans to stitch together"
            raise TypeError(msg)
        list_of_files = list(df_or_list)
    if not built_axis_name:
        assert isinstance(attr_or_axis, str)
        built_axis_name = attr_or_axis
    if not list_of_files:
        msg = "Must supply at least one file to stitch"
        raise ValueError(msg)
    loaded = [
        f if isinstance(f, xr.DataArray | xr.Dataset) else load_data(f) for f in list_of_files
    ]
    assert all(isinstance(data, xr.DataArray) for data in loaded) or all(
        isinstance(data, xr.Dataset) for data in loaded
    )
    for i, loaded_file in enumerate(loaded):
        value = None
        if isinstance(attr_or_axis, list | tuple):
            value = attr_or_axis[i]
        elif attr_or_axis in loaded_file.attrs:
            value = loaded_file.attrs[attr_or_axis]
        elif attr_or_axis in loaded_file.coords:
            value = loaded_file.coords[attr_or_axis]
        loaded_file = loaded_file.assign_coords(dict([[built_axis_name, value]]))
    if sort:
        loaded.sort(key=lambda x: x.coords[built_axis_name])
    assert isinstance(loaded, Iterable)
    concatenated = xr.concat(loaded, dim=built_axis_name)
    if "id" in concatenated.attrs:
        del concatenated.attrs["id"]
    from arpes.provenance import provenance_multiple_parents

    provenance_multiple_parents(
        concatenated,
        loaded,
        {
            "what": "Stitched together separate datasets",
            "by": "stitch",
            "dim": built_axis_name,
        },
    )
    return concatenated


def file_for_pickle(name: str) -> Path | str:
    here = Path()
    from arpes.config import CONFIG

    if CONFIG["WORKSPACE"]:
        here = Path(CONFIG["WORKSPACE"]["path"])
    path = here / "picklejar" / f"{name}.pickle"
    path.parent.mkdir(exist_ok=True)
    return str(path)


def load_pickle(name: str):
    """Loads a workspace local pickle. Inverse to `save_pickle`."""
    with Path(file_for_pickle(name)).open("rb") as file:
        return pickle.load(file)


def save_pickle(data: Any, name: str):
    """Saves a workspace local pickle. Inverse to `load_pickle`."""
    pickle.dump(data, Path(file_for_pickle(name)).open("wb"))


def easy_pickle(data_or_str: Any, name=None) -> Any:
    """A convenience function around pickling.

    Provides a workspace scoped associative set of named pickles which
    can be used for

    Examples:
        Retaining analysis results between sessions.

        Sharing results between workspaces.

        Caching expensive or interim work.

    For reproducibility reasons, you should generally prefer to
    duplicate anaysis results using common code to prevent stale data
    dependencies, but there are good reasons to use pickling as well.

    This function knows whether we are pickling or unpickling depending on
    whether one or two arguments are provided.

    Args:
        data_or_str: If saving, the data to be pickled. If loading, the name of the pickle to load.
        name: If saving (non-None value), the name to associate. Defaults to None.

    Returns:
        None if name is not None, which indicates that we are saving data.
        Otherwise, returns the unpickled value associated to `name`.
    """
    # we are loading data
    if isinstance(data_or_str, str) or name is None:
        return load_pickle(data_or_str)
    # we are saving data
    assert isinstance(name, str)
    save_pickle(data_or_str, name)
    return None


def list_pickles() -> list[str]:
    """Generates a summary list of (workspace-local) pickled results and data.

    Returns:
        A list of the named pickles, suitable for passing to `easy_pickle`.
    """
    return [str(s.stem) for s in Path(file_for_pickle("just-a-pickle")).parent.glob("*.pickle")]<|MERGE_RESOLUTION|>--- conflicted
+++ resolved
@@ -26,11 +26,6 @@
 
 if TYPE_CHECKING:
     from _typeshed import Incomplete
-<<<<<<< HEAD
-
-    from arpes._typing import DataType
-=======
->>>>>>> eac11c64
 
     from arpes._typing import DataType
 __all__ = (
@@ -50,16 +45,20 @@
     """Loads a piece of data using available plugins. This the user facing API for data loading.
 
     Args:
-        file(str | Path | int): An identifier for the file which should be loaded.
-            If this is a number or can be coerced to one, data will be loaded from the workspace
-            data folder if a matching unique file can be found for the number. If the value is a
-            relative path, locations relative to the cwd and the workspace data folder will be
-            checked. Absolute paths can also be used in a pinch. location: The name of the
-            endstation/plugin to use. You should try to provide one. If None is provided, the loader
-            will try to find an appropriate one based on the file extension and brute force. This
-            will be slower and can be error prone in certain circumstances.
-        location (str | type ): keyword for location.
-        kwargs: Pass to load_scan
+        file (str | Path | int): An identifier for the file which should be loaded.
+          If this is a number or can be coerced to one, data will be loaded from the workspace
+          data folder if a matching unique file can be found for the number. If the value is a
+          relative path, locations relative to the cwd and the workspace data folder will be
+          checked. Absolute paths can also be used in a pinch. location: The name of the
+          endstation/plugin to use. You should try to provide one. If None is provided, the loader
+          will try to find an appropriate one based on the file extension and brute force. This will
+          be slower and can be error prone in certain circumstances.
+        location (str | type ):
+        kwargs: pass to load_scan
+
+          Optionally, you can pass a loading plugin (the class) through this kwarg and directly
+          specify the class to be used.
+
 
     Returns:
         The loaded data. Ideally, data which is loaded through the plugin system should be highly
