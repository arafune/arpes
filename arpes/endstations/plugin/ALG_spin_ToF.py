--- conflicted
+++ resolved
@@ -5,10 +5,7 @@
 import itertools
 import os.path
 import warnings
-<<<<<<< HEAD
-=======
 from pathlib import Path
->>>>>>> 11eb4ac2
 from typing import ClassVar
 
 import h5py
