--- conflicted
+++ resolved
@@ -2435,19 +2435,13 @@
             coords_dict = dict(zip(axis_name_or_axes, cut_coords, strict=True))
             yield coords_dict, self._obj.sel(method="nearest", **coords_dict)
 
-    def map_axes(self, axes, fn, dtype=None):
+    def map_axes(self, axes, fn, dtype=None, **kwargs):
         if isinstance(self._obj, xr.Dataset):
-<<<<<<< HEAD
-            msg = "map_axes can only work on xr.DataArrays"
-            msg += " for now because of how the type inference works"
-            raise TypeError(msg)
-=======
             msg = "map_axes can only work on xr.DataArrays for now because of how the type"
             msg += " inference works"
             raise TypeError(
                 msg,
             )
->>>>>>> 11eb4ac2
         assert isinstance(self._obj, xr.DataArray)
         obj = self._obj.copy(deep=True)
 
