--- conflicted
+++ resolved
@@ -1939,16 +1939,12 @@
 class ARPESDataArrayAccessor(ARPESAccessorBase):
     """Spectrum related accessor for `xr.DataArray`."""
 
-<<<<<<< HEAD
     def plot(
         self,
         *args: Incomplete,
         rasterized: bool = True,
         **kwargs: Incomplete,
     ) -> Incomplete:
-=======
-    def plot(self, *args: Incomplete, rasterized: bool = True, **kwargs: Incomplete):
->>>>>>> 62233af6
         """Utility delegate to `xr.DataArray.plot` which rasterizes`.
 
         [TODO:description]
@@ -1963,21 +1959,13 @@
         with plt.rc_context(rc={"text.usetex": False}):
             self._obj.plot(*args, **kwargs)
 
-<<<<<<< HEAD
     def show(self, *, detached: bool = False, **kwargs: Incomplete) -> None:
-=======
-    def show(self, *, detached: bool = False, **kwargs: Incomplete):
->>>>>>> 62233af6
         """Opens the Qt based image tool."""
         import arpes.plotting.qt_tool
 
         arpes.plotting.qt_tool.qt_tool(self._obj, detached=detached, **kwargs)
 
-<<<<<<< HEAD
     def show_d2(self, **kwargs: Incomplete) -> None:
-=======
-    def show_d2(self, **kwargs: Incomplete):
->>>>>>> 62233af6
         """Opens the Bokeh based second derivative image tool."""
         from arpes.plotting.all import CurvatureTool
 
@@ -1991,11 +1979,7 @@
         band_tool = BandTool(**kwargs)
         return band_tool.make_tool(self._obj)
 
-<<<<<<< HEAD
-    def fs_plot(self, pattern="{}.png", **kwargs: Incomplete):
-=======
     def fs_plot(self, pattern: str = "{}.png", **kwargs: Incomplete):
->>>>>>> 62233af6
         """Provides a reference plot of the approximate Fermi surface."""
         out = kwargs.get("out")
         if out is not None and isinstance(out, bool):
@@ -2030,11 +2014,7 @@
         self,
         *,
         use_id: bool = True,
-<<<<<<< HEAD
-        pattern="{}.png",
-=======
         pattern: str = "{}.png",
->>>>>>> 62233af6
         **kwargs: Incomplete,
     ):
         """[TODO:summary].
@@ -2059,11 +2039,7 @@
         pattern: str = "{}.png",
         *,
         use_id: bool = True,
-<<<<<<< HEAD
-        **kwargs: Incomplete,
-=======
         **kwargs: IncompleteMPL,
->>>>>>> 62233af6
     ):
         out = kwargs.get("out")
         label = self._obj.attrs["id"] if use_id else self.label
@@ -2078,11 +2054,7 @@
         pattern: str = "{}.png",
         *,
         use_id: bool = True,
-<<<<<<< HEAD
-        **kwargs: Incomplete,
-=======
         **kwargs: IncompleteMPL,
->>>>>>> 62233af6
     ):
         out = kwargs.get("out")
         label = self._obj.attrs["id"] if use_id else self.label
@@ -2098,13 +2070,8 @@
         *,
         use_id: bool = True,
         pattern: str = "{}.png",
-<<<<<<< HEAD
-        **kwargs: Incomplete,
+        **kwargs: IncompleteMPL,
     ) -> Axes | Path:
-=======
-        **kwargs: IncompleteMPL,
-    ):
->>>>>>> 62233af6
         out = kwargs.get("out")
         label = self._obj.attrs["id"] if use_id else self.label
         if out is not None and isinstance(out, bool):
@@ -2130,11 +2097,7 @@
 
         return self._obj.isel(**slices)
 
-<<<<<<< HEAD
-    def reference_plot(self, **kwargs: Incomplete) -> Axes:
-=======
     def reference_plot(self, **kwargs: IncompleteMPL) -> Axes:
->>>>>>> 62233af6
         """Generates a reference plot for this piece of data according to its spectrum type.
 
         Args:
@@ -2633,11 +2596,7 @@
             coords_dict = dict(zip(axis_name_or_axes, cut_coords, strict=True))
             yield coords_dict, self._obj.sel(method="nearest", **coords_dict)
 
-<<<<<<< HEAD
-    def map_axes(self, axes, fn: Callable, dtype: DTypeLike = None):
-=======
     def map_axes(self, axes, fn: Callable, dtype: DTypeLike = None, **kwargs: IncompleteMPL):
->>>>>>> 62233af6
         if isinstance(self._obj, xr.Dataset):
             msg = "map_axes can only work on xr.DataArrays for now because of how the type"
             msg += " inference works"
@@ -3255,11 +3214,7 @@
         """
         return getattr(self._obj.S.spectrum.S, item)
 
-<<<<<<< HEAD
-    def polarization_plot(self, **kwargs: Incomplete) -> Path | Axes:
-=======
     def polarization_plot(self, **kwargs: IncompleteMPL) -> Axes:
->>>>>>> 62233af6
         """Creates a spin polarization plot.
 
         Returns:
@@ -3392,11 +3347,7 @@
         """
         return self.degrees_of_freedom.difference(self.spectrum_degrees_of_freedom)
 
-<<<<<<< HEAD
-    def reference_plot(self, **kwargs: Incomplete):
-=======
     def reference_plot(self, **kwargs: IncompleteMPL):
->>>>>>> 62233af6
         """Creates reference plots for a dataset.
 
         A bit of a misnomer because this actually makes many plots. For full datasets,
