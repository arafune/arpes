"""Provides data provenance for PyARPES.

Most analysis routines built into PyARPES support provenance.
Of course, Python is a dynamic language and nothing can be
done to prevent the experimenter from circumventing the provenance scheme.

All the same, between analysis notebooks and the data provenenace provided by PyARPES,
we provide an environment with much higher standard for reproducible analysis than many
other current analysis environments.

This provenenace record is automatically exported when using the built in
plotting utilities. Additionally, passing `used_data` to the PyARPES `savefig`
wrapper allows saving provenance information even for bespoke plots created in
a Jupyter cell.

PyARPES also makes it easy to opt into data provenance for new analysis
functions by providing convenient decorators. These decorators inspect data passed at runtime
to look for and update provenance entries on arguments and return values.
"""

from __future__ import annotations

import contextlib
import datetime
import functools
import json
import uuid
import warnings
from datetime import UTC
from pathlib import Path
<<<<<<< HEAD
from typing import TYPE_CHECKING, ParamSpec, TypedDict, TypeVar
=======
from typing import TYPE_CHECKING, Any, Hashable, TypedDict
>>>>>>> 3949be0f

import xarray as xr

from . import VERSION
from ._typing import xr_types

if TYPE_CHECKING:
    from collections.abc import Callable, Hashable, Sequence

    import numpy as np
    from numpy.typing import NDArray

    from ._typing import WORKSPACETYPE


class PROVENANCE(TypedDict, total=False):
    """TypedDict class for provenance.

    While any values can be stored in attrs["provenance"], but some rules exist.
    """

    record: PROVENANCE
    jupyter_context: list[str]
    parent_id: str | int | None
    parents_provenance: list[PROVENANCE] | PROVENANCE | str | None
    time: str
    version: str
    file: str
    what: str
    by: str
    args: list[PROVENANCE]
    #
    alpha: float  # derivative.curvature
    weight2d: float  # derivative.curvature
    directions: tuple[str, str]  # derivative.curvature
    axis: str  # derivative.dn_along_axis
    order: int  # derivative.dn_along_axis
    #
    sigma: dict[Hashable, float]  # analysis.filters
    size: dict[Hashable, float]  # analysis.filters
    use_pixel: bool  # analysis.filters
    #
    correction: list[NDArray[np.float_]]  # fermi_edge_correction
    #
    dims: Sequence[str]
    #
    old_axis: str
    new_axis: str


def attach_id(data: xr.DataArray | xr.Dataset) -> None:
    """Ensures that an ID is attached to a piece of data, if it does not already exist.

    IDs are generated at the time of identification in an analysis notebook. Sometimes a piece of
    data is created from nothing, and we might need to generate one for it on the spot.

    Args:
        data: The data to attach an ID to.
    """
    if "id" not in data.attrs:
        data.attrs["id"] = str(uuid.uuid1())


def provenance_from_file(
    child_arr: xr.DataArray | xr.Dataset,
    file: str,
    record: PROVENANCE,
) -> None:
    """Builds a provenance entry for a dataset corresponding to loading data from a file.

    This is used by data loaders at the start of an analysis.

    Args:
        child_arr: The array to update. This argument is modified.
        file: The file which provided the data. Should be a path or collection thereof.
        record: An annotation to add.
    """
    from .utilities.jupyter import get_recent_history

    if "id" not in child_arr.attrs:
        attach_id(child_arr)
    chile_provenance_context: PROVENANCE = {
        "record": record,
        "file": file,
        "jupyter_context": get_recent_history(5),
        "parents_provenance": "filesystem",
        "time": datetime.datetime.now(UTC).isoformat(),
        "version": VERSION,
    }

    child_arr.attrs["provenance"] = chile_provenance_context


P = ParamSpec("P")
R = TypeVar("R")


def update_provenance(
    what: str,
    *,
    keep_parent_ref: bool = False,
) -> Callable[[Callable[P, xr.DataArray | xr.Dataset]], Callable[P, xr.DataArray | xr.Dataset]]:
    """A decorator that promotes a function to one that records data provenance.

    Args:
        what: Description of what transpired, to put into the record.
        keep_parent_ref: Whether to keep a pointer to the parents in the hierarchy or not.

    Returns:
        A decorator which can be applied to a function.
    """

    def update_provenance_decorator(
        fn: Callable[P, xr.DataArray | xr.Dataset],
    ) -> Callable[P, xr.DataArray | xr.Dataset]:
        """[TODO:summary].

        Args:
            fn: [TODO:description]
        """

        @functools.wraps(fn)
        def func_wrapper(*args: P.args, **kwargs: P.kwargs) -> xr.DataArray | xr.Dataset:
            arg_parents = [v for v in args if isinstance(v, xr_types) and "id" in v.attrs]
            kwarg_parents = {
                k: v for k, v in kwargs.items() if isinstance(v, xr_types) and "id" in v.attrs
            }
            all_parents = arg_parents + list(kwarg_parents.values())
            result = fn(*args, **kwargs)
            # we do not want to record provenance or change the id if ``f`` opted not to do anything
            # to its input. This reduces the burden on client code by allowing them to return the
            # input without changing the 'id' attr
            result_not_identity = not any(p is result for p in all_parents)
            if isinstance(result, xr_types) and result_not_identity:
                if "id" in result.attrs:
                    del result.attrs["id"]
                provenance_fn = provenance
                if len(all_parents) > 1:
                    provenance_fn = provenance_multiple_parents
                if all_parents:
                    provenance_context: PROVENANCE = {
                        "what": what,
                        "by": fn.__name__,
                        "time": datetime.datetime.now(UTC).isoformat(),
                        "version": VERSION,
                    }
                    provenance_fn(
                        result,
                        all_parents,
                        provenance_context,
                        keep_parent_ref=keep_parent_ref,
                    )
            return result

        return func_wrapper

    return update_provenance_decorator


def save_plot_provenance(plot_fn: Callable[P, R]) -> Callable[P, R]:
    """A decorator that automates saving the provenance information for a particular plot.

    A plotting function creates an image or movie resource at some location on the
    filesystem.

    In order to hook into this decorator appropriately, because there is no way that I know
    of of temporarily overriding the behavior of the open builtin in order to monitor
    for a write.

    Args:
        plot_fn: A plotting function to decorate.

    Returns:
        A decorated copy of the input function which additionally saves provenance information.
    """
    from .utilities.jupyter import get_recent_history

    @functools.wraps(plot_fn)
    def func_wrapper(*args: P.args, **kwargs: P.kwargs) -> R:
        """[TODO:summary].

        Args:
            args: [TODO:description]
            kwargs: [TODO:description]

        Returns:
            [TODO:description]
        """
        import arpes.config

        path = plot_fn(*args, **kwargs)
        if isinstance(path, str) and Path(path).exists():
            workspace: WORKSPACETYPE = arpes.config.CONFIG["WORKSPACE"]

            with contextlib.suppress(TypeError, KeyError):
                workspace_name: str = workspace["name"]

            if not workspace_name or workspace_name not in path:
                warnings.warn(
                    (
                        f"Plotting function {plot_fn.__name__} appears not to abide by "
                        "practice of placing plots into designated workspaces."
                    ),
                    stacklevel=2,
                )

            provenance_context = {
                "VERSION": VERSION,
                "time": datetime.datetime.now(UTC).isoformat(),
                "jupyter_context": get_recent_history(5),
                "name": plot_fn.__name__,
                "args": [
                    arg.attrs.get("provenance", {}) for arg in args if isinstance(arg, xr.DataArray)
                ],
                "kwargs": {
                    k: v.attrs.get("provenance", {})
                    for k, v in kwargs.items()
                    if isinstance(v, xr.DataArray)
                },
            }

            provenance_path = path + ".provenance.json"
            with Path(provenance_path).open("w") as f:
                json.dump(provenance_context, f, indent=2)

        return path

    return func_wrapper


def provenance(
    child_arr: xr.DataArray | xr.Dataset,
    parents: list[xr.DataArray | xr.Dataset] | xr.DataArray | xr.Dataset,
    record: PROVENANCE,
    *,
    keep_parent_ref: bool = False,
) -> None:
    """Updates the provenance in place for a piece of data with a single parent.

    Args:
        child_arr: The array to update. This argument is modified.
        parents: The parent array.
        record: An annotation to add.
        keep_parent_ref: Whether we should keep a reference to the parents.
    """
    from .utilities.jupyter import get_recent_history

    if isinstance(parents, list):
        assert len(parents) == 1
        parents = parents[0]

    if "id" not in child_arr.attrs:
        attach_id(child_arr)

    parent_id = parents.attrs.get("id")
    if parent_id is None:
        warnings.warn("Parent array has no ID.", stacklevel=2)

    if child_arr.attrs["id"] == parent_id:
        warnings.warn("Duplicate id for dataset %s" % child_arr.attrs["id"], stacklevel=2)

    child_arr.attrs["provenance"] = {
        "record": record,
        "jupyter_context": get_recent_history(5),
        "parent_id": parent_id,
        "parents_provanence": parents.attrs.get("provenance"),
        "time": datetime.datetime.now(UTC).isoformat(),
        "version": VERSION,
    }

    if keep_parent_ref:
        child_arr.attrs["provenance"]["parent"] = parents


def provenance_multiple_parents(
    child_arr: xr.DataArray | xr.Dataset,
    parents: list[xr.DataArray | xr.Dataset] | xr.DataArray | xr.Dataset,
    record: PROVENANCE,
    *,
    keep_parent_ref: bool = False,
) -> None:
    """Updates provenance in place when there are multiple array-like data inputs.

    Similar to `provenance` updates the data provenance information for data with
    multiple sources or "parents". For instance, if you normalize a piece of data "X" by a metal
    reference "Y", then the returned data would list both "X" and "Y" in its history.

    Args:
        child_arr: The array to update. This argument is modified.
        parents: The collection of parents.
        record: An annotation to add.
        keep_parent_ref: Whether we should keep a reference to the parents.
    """
    from .utilities.jupyter import get_recent_history

    if isinstance(parents, xr.Dataset | xr.DataArray):
        parents = [parents]
    if "id" not in child_arr.attrs:
        attach_id(child_arr)

    if child_arr.attrs["id"] in {p.attrs.get("id", None) for p in parents}:
        warnings.warn("Duplicate id for dataset %s" % child_arr.attrs["id"], stacklevel=2)

    child_arr.attrs["provenance"] = {
        "record": record,
        "jupyter_context": get_recent_history(5),
        "parent_id": [p.attrs["id"] for p in parents],
        "parents_provenance": [p.attrs["provenance"] for p in parents],
        "time": datetime.datetime.now(UTC).isoformat(),
        "version": VERSION,
    }

    if keep_parent_ref:
        child_arr.attrs["provenance"]["parent"] = parents<|MERGE_RESOLUTION|>--- conflicted
+++ resolved
@@ -28,11 +28,7 @@
 import warnings
 from datetime import UTC
 from pathlib import Path
-<<<<<<< HEAD
 from typing import TYPE_CHECKING, ParamSpec, TypedDict, TypeVar
-=======
-from typing import TYPE_CHECKING, Any, Hashable, TypedDict
->>>>>>> 3949be0f
 
 import xarray as xr
 
