--- conflicted
+++ resolved
@@ -60,11 +60,7 @@
 
 def apply_dataarray(
     arr: DataType,
-<<<<<<< HEAD
-    f: Callable,
-=======
     f: Callable[[NDArray[np.float_], Any], NDArray[np.float_]],
->>>>>>> 62233af6
     *args: Incomplete,
     **kwargs: Incomplete,
 ) -> xr.DataArray:
