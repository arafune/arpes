--- conflicted
+++ resolved
@@ -1,11 +1,7 @@
 """Infrastructure code for Qt based analysis tools."""
 import functools
 from multiprocessing import Process
-<<<<<<< HEAD
-from typing import Callable
-=======
 from typing import Callable, Iterable
->>>>>>> e50fd480
 
 import dill
 import pyqtgraph as pg
@@ -120,7 +116,7 @@
     def apply_settings_to_app(self, app):
         # Adjust the font size based on screen DPI
         font = app.font()
-        font.setPointSize(int(self.inches_to_px(0.1)))
+        font.setPointSize(self.inches_to_px(0.1))
         app.instance().setFont(font)
 
     def inches_to_px(self, arg) -> int | Iterable[int]:
