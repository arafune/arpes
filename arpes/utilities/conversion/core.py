--- conflicted
+++ resolved
@@ -34,10 +34,8 @@
 from arpes.trace import traceable
 from arpes.utilities import normalize_to_spectrum
 from arpes.utilities.conversion.grids import (
-    determine_axis_type,
-    determine_momentum_axes_from_measurement_axes,
-    is_dimension_unconvertible,
-)
+    determine_axis_type, determine_momentum_axes_from_measurement_axes,
+    is_dimension_unconvertible)
 
 from .fast_interp import Interpolator
 from .kx_ky_conversion import ConvertKp, ConvertKxKy
@@ -512,13 +510,8 @@
 @traceable
 def convert_coordinates(
     arr: xr.DataArray,
-<<<<<<< HEAD
-    target_coordinates,
+    target_coordinates: dict[str, NDArray[np.float_] | xr.DataArray],
     coordinate_transform: dict[str, list[str] | Callable],
-=======
-    target_coordinates: dict[str, NDArray[np.float_] | xr.DataArray],
-    coordinate_transform,
->>>>>>> 8142878f
     as_dataset: bool = False,
     trace: Callable = None,
 ) -> xr.DataArray | xr.Dataset:
