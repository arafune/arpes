--- conflicted
+++ resolved
@@ -18,47 +18,6 @@
     return example_data.cut.spectrum
 
 
-<<<<<<< HEAD
-class TestAngleCorrection:
-    """Test class for angle correction."""
-
-    def test_correct_angle_by_phi_offset(self, dataarray_cut: xr.DataArray) -> None:
-        """Test for correct_angle_by(phi_offset)."""
-        dataarray_cut.S.correct_angle_by("phi_offset")
-        np.testing.assert_almost_equal(
-            dataarray_cut.coords["phi"][0:3].values,
-            np.array([-0.1833432, -0.1815979, -0.1798525]),
-        )
-
-    def test_correct_angle_by_chi_offset(self, dataarray_cut: xr.DataArray) -> None:
-        """Test for correct_angle_by("chi_offset)."""
-        assert dataarray_cut.attrs["chi"] != 0
-        dataarray_cut.S.correct_angle_by("chi_offset")
-        assert dataarray_cut.attrs["chi"] == 0
-        assert dataarray_cut.coords["chi"] == 0
-
-    def test_correct_angle_by_theta(self, dataarray_cut: xr.DataArray) -> None:
-        """Test for correct_angle_by(theta)."""
-        dataarray_cut.attrs["theta"] = dataarray_cut.attrs["phi_offset"]
-        dataarray_cut.S.correct_angle_by("theta")
-        np.testing.assert_almost_equal(
-            dataarray_cut.coords["phi"][0:3].values,
-            np.array([0.6266568, 0.6284021, 0.6301475]),
-        )
-        assert dataarray_cut.attrs["theta"] == 0
-
-    def test_correct_angle_by_beta(self, dataarray_cut: xr.DataArray) -> None:
-        """Test for correct_angle_by(beta)."""
-        dataarray_cut.attrs["beta"] = dataarray_cut.attrs["phi_offset"]
-        dataarray_cut.coords["alpha"] = dataarray_cut.attrs["alpha"] = np.pi / 2
-        assert dataarray_cut.S.is_slit_vertical
-        dataarray_cut.S.correct_angle_by("beta")
-        np.testing.assert_almost_equal(
-            dataarray_cut.coords["phi"][0:3].values,
-            np.array([0.6266568, 0.6284021, 0.6301475]),
-        )
-        assert dataarray_cut.attrs["beta"] == 0
-=======
 class TestforProperties:
     """Test class for Array Dataset properties."""
 
@@ -145,20 +104,21 @@
 
 def test_find(dataarray_cut: xr.DataArray) -> None:
     """Test for S.find."""
-    assert dataarray_cut.S.find("offset") == [
-        "apply_offsets",
-        "beta_offset",
-        "chi_offset",
-        "correct_angle_by_offset",
-        "logical_offsets",
-        "lookup_offset",
-        "lookup_offset_coord",
-        "offsets",
-        "phi_offset",
-        "psi_offset",
-        "theta_offset",
-        "with_rotation_offset",
-    ]
+    assert sorted(dataarray_cut.S.find("offset")) == sorted(
+        [
+            "apply_offsets",
+            "beta_offset",
+            "chi_offset",
+            "logical_offsets",
+            "lookup_offset",
+            "lookup_offset_coord",
+            "offsets",
+            "phi_offset",
+            "psi_offset",
+            "theta_offset",
+            "with_rotation_offset",
+        ],
+    )
 
 
 class TestEnergyNotation:
@@ -188,7 +148,6 @@
     def test_spectrum_type(self, dataarray_cut: xr.DataArray) -> None:
         """Test spectrum_type."""
         assert dataarray_cut.S.spectrum_type == "cut"
->>>>>>> 825d3bee
 
 
 class TestAngleUnitforDataArray:
