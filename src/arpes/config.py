--- conflicted
+++ resolved
@@ -51,11 +51,11 @@
 
 
 # these are all set by ``update_configuration``
-<<<<<<< HEAD
+
 DOCS_BUILD: bool = False
-=======
+
 HAS_LOADED: bool = False
->>>>>>> 8b53ad18
+
 FIGURE_PATH: str | Path | None = None
 DATASET_PATH: str | Path | None = None
 
