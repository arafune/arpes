"""Utilities for managing analyses. Use of these is highly subjective and not core to PyARPES.

This module contains some extra utilities for managing scientific workflows, especially between
notebooks and workspaces.

Provides:
- go_to_figures
- go_to_workspace
- go_to_cwd

- publish_data
- read_data
- consume_data
- summarize_data

A core feature of this module is that you can export and import data from between notebooks.
`easy_pickle` also fulfills this to an extent, but with the tools included here,
there are some extra useful goodies, like tracking of publishing and consuming notebooks,
so that you get reminders about where your data comes from if you need to regenerate it.

This isn't dataflow for Jupyter notebooks, but it is at least more convenient than managing it
all yourself.

Another (better?) usage pattern is to turn data dependencies into code-dependencies (re-run
reproducible analyses) and share code between notebooks using a local module.
"""

from __future__ import annotations  # noqa: I001

import subprocess
import sys
from collections import defaultdict
from functools import wraps
from pathlib import Path
from pprint import pprint
from typing import TYPE_CHECKING, ParamSpec, TypeVar

from logging import INFO, Formatter, StreamHandler, getLogger

import dill

from .config import WorkspaceManager
from .plotting.utils import path_for_plot
from .utilities.jupyter import get_notebook_name

if TYPE_CHECKING:
    from collections.abc import Callable

    from _typeshed import Incomplete

    from ._typing import WORKSPACETYPE

__all__ = (
    "go_to_figures",
    "go_to_workspace",
    "go_to_cwd",
    "publish_data",
    "read_data",
    "consume_data",
    "summarize_data",
)


LOGLEVEL = INFO
logger = getLogger(__name__)
fmt = "%(asctime)s %(levelname)s %(name)s :%(message)s"
formatter = Formatter(fmt)
handler = StreamHandler()
handler.setLevel(LOGLEVEL)
logger.setLevel(LOGLEVEL)
handler.setFormatter(formatter)
logger.addHandler(handler)
logger.propagate = False


P = ParamSpec("P")
R = TypeVar("R")


def with_workspace(f: Callable[P, R]) -> Callable[P, R]:
    @wraps(f)
    def wrapped_with_workspace(
        *args: P.args,
        workspace_name: str = "",
        **kwargs: P.kwargs,
    ) -> R:
        """[TODO:summary].

        Args:
            args: args of the original function.
            workspace (str | None): [TODO:description]
            kwargs: [TODO:description]
        """
<<<<<<< HEAD
        with WorkspaceManager(workspace_name=workspace):
=======
        with WorkspaceManager(workspace_name=workspace_name):
>>>>>>> 1c555c19
            import arpes.config

            workspace = arpes.config.CONFIG["WORKSPACE"]

        return f(*args, workspace=workspace, **kwargs)

    return wrapped_with_workspace


def _open_path(p: Path | str) -> None:
    """Attempts to open the path p in the filesystem explorer, or else prints the path.

    Args:
        p: The path to open.
    """
    if "win" in sys.platform:
        subprocess.Popen(rf"explorer {p}")
    else:
        print(p)


@with_workspace
def go_to_workspace(workspace: WORKSPACETYPE | None = None) -> None:
    """Opens the workspace folder, otherwise opens the location of the running notebook."""
    path = Path.cwd()

    from .config import CONFIG

    workspace = workspace or CONFIG["WORKSPACE"]

    if workspace:
        path = Path(workspace["path"])

    _open_path(path)


def go_to_cwd() -> None:
    """Opens the current working directory in the OS file browser."""
    _open_path(Path.cwd())


def go_to_figures() -> None:
    """Opens the figures folder.

    If in a workspace, opens the figures folder for the current workspace and the current day,
    otherwise finds the most recent one and opens it.
    """
    path = path_for_plot("")
    if not Path(path).exists():
        path = sorted(Path(path).parent.glob("*"))[-1]

    _open_path(path)


def get_running_context() -> tuple[Incomplete, Path]:
    return get_notebook_name(), Path.cwd()


class DataProvider:
    workspace_name: str | None
    path: Path

    def _read_pickled(
        self,
        name: str,
        default: dict[str, object] | defaultdict | None = None,
    ) -> dict[str, object] | defaultdict:
        try:
            with Path(self.path / f"{name}.pickle").open("rb") as f:
                return dill.load(f)  # noqa: S301
        except FileNotFoundError:
            if default:
                return default
            return defaultdict(list)

    def _write_pickled(self, name: str, value: dict[str, object]) -> None:
        with Path(self.path / f"{name}.pickle").open("wb") as f:
            dill.dump(value, f)

    @property
    def publishers(self) -> dict[str, object] | defaultdict:
        return self._read_pickled("publishers", defaultdict(list))

    @publishers.setter
    def publishers(self, new_publishers: dict[str, object]) -> None:
        assert isinstance(new_publishers, dict)
        self._write_pickled("publishers", new_publishers)

    @property
    def consumers(self) -> dict[str, object]:
        return self._read_pickled("consumers", defaultdict(list))

    @consumers.setter
    def consumers(self, new_consumers: dict[str, object]) -> None:
        assert isinstance(new_consumers, dict)
        self._write_pickled("consumers", new_consumers)

    def __init__(
        self,
        path: Path,
        workspace_name: str | None = None,
    ) -> None:
        self.path = path / "data_provider"
        self.workspace_name = workspace_name

        if self.workspace_name is None:
            if not self.path.exists():
                msg = 'No detected workspace or "data_provider" folder.'
                msg += "Ensure you are in a workspace"
                msg += " or let PyARPES know this is safe by adding the"
                msg += ' "data_provider" folder yourself.'
                raise ValueError(
                    msg,
                )
        elif not self.path.exists():
            self.path.mkdir(parents=True)

        if not (self.path / "data").exists():
            (self.path / "data").mkdir(parents=True)

    def publish(self, key: str, data: object) -> None:
        context = get_running_context()
        publishers = self.publishers

        old_publisher = publishers[key]
        msg = f"{old_publisher} -> {[context]}"
        logger.warning(msg)

        publishers[key] = [context]
        self.publishers = publishers
        self.write_data(key, data)

        self.summarize_consumers(key=key)

    def consume(self, key: str, *, subscribe: bool = True) -> object:
        if subscribe:
            context = get_running_context()
            consumers = self.consumers

            if not any(c == context for c in consumers[key]):
                consumers[key].append(context)
                self.consumers = consumers

            self.summarize_clients(key if key != "*" else "")

        return self.read_data(key)

    @classmethod
    def from_workspace(
        cls: type[DataProvider],
        workspace: WORKSPACETYPE | None = None,
    ) -> DataProvider:
        if workspace is not None:
            return cls(
                path=Path(workspace["path"]),
                workspace_name=workspace["name"],
            )

        return cls(path=Path(Path.cwd()), workspace_name=None)

    def summarize_clients(self, key: str = "") -> None:
        self.summarize_publishers(key=key)
        self.summarize_consumers(key=key)

    def summarize_publishers(self, key: str = "") -> None:
        if key == "*":
            key = ""

        publishers = self.publishers
        print(f'PUBLISHERS FOR {key or "ALL"}')
        if not key:
            pprint(dict(publishers))
        else:
            pprint({k: v for k, v in publishers.items() if k == key})

    def summarize_consumers(self, key: str = "") -> None:
        consumers = self.consumers
        print(f'CONSUMERS FOR {key or "ALL"}')
        if not key:
            pprint(dict(consumers))
        else:
            pprint({k: v for k, v in consumers.items() if k in {"*", key}})

    @property
    def data_keys(self) -> list[str]:
        return [p.stem for p in (self.path / "data").glob("*.pickle")]

    def read_data(self, key: str = "*") -> object:
        if key == "*":
            return {k: self.read_data(key=k) for k in self.data_keys}

        with Path(self.path / "data" / f"{key}.pickle").open("rb") as f:
            return dill.load(f)  # noqa: S301

    def write_data(self, key: str, data: object) -> None:
        with Path(self.path / "data" / f"{key}.pickle").open("wb") as f:
            return dill.dump(data, f)


@with_workspace
def publish_data(
    key: str,
    data: Incomplete,
    workspace: WORKSPACETYPE,
) -> None:
    """Publish/write data to a DataProvider."""
    provider = DataProvider.from_workspace(workspace)
    provider.publish(key, data)


@with_workspace
def read_data(
    key: str = "*",
    workspace: WORKSPACETYPE | None = None,
) -> object:
    """Read/consume a summary of the available data from a DataProvider.

    Differs from consume_data in that it does not set up a dependency.
    """
    provider = DataProvider.from_workspace(workspace)
    return provider.consume(key, subscribe=False)


@with_workspace
def summarize_data(
    key: str = "",
    workspace: WORKSPACETYPE | None = None,
) -> None:
    """Give a summary of the available data from a DataProvider."""
    provider = DataProvider.from_workspace(workspace)
    provider.summarize_clients(key=key)


@with_workspace
def consume_data(
    key: str = "*",
    workspace: WORKSPACETYPE | None = None,
) -> object:
    """Read/consume data from a DataProvider in a given workspace."""
    provider = DataProvider.from_workspace(workspace)
    return provider.consume(key, subscribe=True)<|MERGE_RESOLUTION|>--- conflicted
+++ resolved
@@ -91,11 +91,7 @@
             workspace (str | None): [TODO:description]
             kwargs: [TODO:description]
         """
-<<<<<<< HEAD
-        with WorkspaceManager(workspace_name=workspace):
-=======
         with WorkspaceManager(workspace_name=workspace_name):
->>>>>>> 1c555c19
             import arpes.config
 
             workspace = arpes.config.CONFIG["WORKSPACE"]
@@ -165,7 +161,7 @@
     ) -> dict[str, object] | defaultdict:
         try:
             with Path(self.path / f"{name}.pickle").open("rb") as f:
-                return dill.load(f)  # noqa: S301
+                return dill.load(f)
         except FileNotFoundError:
             if default:
                 return default
@@ -193,11 +189,7 @@
         assert isinstance(new_consumers, dict)
         self._write_pickled("consumers", new_consumers)
 
-    def __init__(
-        self,
-        path: Path,
-        workspace_name: str | None = None,
-    ) -> None:
+    def __init__(self, path: Path, workspace_name: str | None = None) -> None:
         self.path = path / "data_provider"
         self.workspace_name = workspace_name
 
@@ -249,10 +241,7 @@
         workspace: WORKSPACETYPE | None = None,
     ) -> DataProvider:
         if workspace is not None:
-            return cls(
-                path=Path(workspace["path"]),
-                workspace_name=workspace["name"],
-            )
+            return cls(path=Path(workspace["path"]), workspace_name=workspace["name"])
 
         return cls(path=Path(Path.cwd()), workspace_name=None)
 
@@ -288,7 +277,7 @@
             return {k: self.read_data(key=k) for k in self.data_keys}
 
         with Path(self.path / "data" / f"{key}.pickle").open("rb") as f:
-            return dill.load(f)  # noqa: S301
+            return dill.load(f)
 
     def write_data(self, key: str, data: object) -> None:
         with Path(self.path / "data" / f"{key}.pickle").open("wb") as f:
@@ -320,20 +309,14 @@
 
 
 @with_workspace
-def summarize_data(
-    key: str = "",
-    workspace: WORKSPACETYPE | None = None,
-) -> None:
+def summarize_data(key: str = "", workspace: WORKSPACETYPE | None = None) -> None:
     """Give a summary of the available data from a DataProvider."""
     provider = DataProvider.from_workspace(workspace)
     provider.summarize_clients(key=key)
 
 
 @with_workspace
-def consume_data(
-    key: str = "*",
-    workspace: WORKSPACETYPE | None = None,
-) -> object:
+def consume_data(key: str = "*", workspace: WORKSPACETYPE | None = None) -> object:
     """Read/consume data from a DataProvider in a given workspace."""
     provider = DataProvider.from_workspace(workspace)
     return provider.consume(key, subscribe=True)