"""Utilities related to computing Brillouin zones, masks, and selecting data.

TODO: Standardize this module around support for some other library that has proper
Brillouin zone plotting, like in ASE.

This module also includes tools for masking regions of data against
Brillouin zones.
"""

from __future__ import annotations

import itertools
from typing import TYPE_CHECKING, Literal, TypeVar

import matplotlib.path
import numpy as np
from ase.dft.bz import bz_vertices
from ase.dft.kpoints import bandpath

from arpes.constants import TWO_DIMENSION

if TYPE_CHECKING:
    from collections.abc import Sequence

    from _typeshed import Incomplete
    from ase.cell import Cell
    from numpy.typing import NDArray

    from arpes._typing import DataType, XrTypes

__all__ = (
    "bz_symmetry",
    "reduced_bz_selection",
    "reduced_bz_axes",
    "reduced_bz_mask",
    "reduced_bz_poly",
    "reduced_bz_axis_to",
    "reduced_bz_E_mask",
    "axis_along",
    "process_kpath",
)


_SYMMETRY_TYPES: dict[tuple[str, ...], str] = {
    ("G", "X", "Y"): "rect",
    ("G", "X"): "square",
    ("G", "X", "BX"): "hex",
}

_POINT_NAMES_FOR_SYMMETRY: dict[Literal["rect", "square", "hex"] | None, set[str]] = {
    "rect": {"G", "X", "Y"},
    "square": {"G", "X"},
    "hex": {"G", "X", "BX"},
}

T = TypeVar("T")


<<<<<<< HEAD
class SpecialPoint(NamedTuple):
    name: str
    negate: bool
    bz_coord: NDArray[np.float_] | Sequence[float] | tuple[float, float, float]


def make_special_points(cell: Sequence[Sequence[float]] | NDArray[np.float_]) -> list[SpecialPoint]:
    """Make a list of Special Points from the cell vectors.

    Args:
        cell (Sequence[Sequence[float]] | NDArray[float]): Matrix of the cell (3x3).
        if (2x2) matrix (0, 0, 1) is padded.

    Returns:
        list[SpecialPoint]
    """
    cell_array = np.array(cell)
    if cell_array.shape == (2, 2):
        cell_array = np.array(
            [[*c, 0] for c in cell_array] + [[0, 0, 1]],
        )
    assert cell_array.shape == (3, 3), "cell must be set as 3D."
    return [
        SpecialPoint(name=k, negate=False, bz_coord=v) for k, v in get_special_points(cell).items()
    ]


def as_2d(points_3d: ArrayLike) -> NDArray[np.float_]:
    """Takes a 3D points and converts to a 2D representation by dropping the z coordinates."""
    np_points = np.array(points_3d)
    if np_points.shape == (3, 3):
        return np_points[:2, :2]
    if np_points.shape == (2, 3):
        return np_points[:, :2]
    err_msg = "points_3d should be (3x3) matrix."
    raise IndexError(err_msg)


def parse_single_path(path: str) -> list[SpecialPoint]:
    """Converts a path given by high symmetry point names to numerical coordinate arrays.

    Args:
        path: [TODO:description]

    Returns:
        [TODO:description]

    ToDo: Shold be removed.  Use ase.
    """
    # first tokenize
    tokens: list[str] = [
        name for name in re.split(r"([A-Z][a-z0-9]*(?:\([0-9,\s]+\))?)", path) if name
    ]

    # normalize Gamma to G
    tokens = [token.replace("Gamma", "G") for token in tokens]

    # convert to standard format
    points = []
    for token in tokens:
        name, rest = token[0], token[1:]
        negate = False
        if rest and rest[0] == "n":
            negate = True
            rest = rest[1:]

        bz_coords: tuple[float, ...] = (
            0.0,
            0.0,
            0.0,
        )
        if rest:
            rest = "".join(c for c in rest if c not in "( \t\n\r)")
            bz_coords = tuple([int(c) for c in rest.split(",")])

        if len(bz_coords) == TWO_DIMENSION:
            bz_coords = (*list(bz_coords), 0)
        points.append(SpecialPoint(name=name, negate=negate, bz_coord=bz_coords))

    return points


def _parse_path(paths: str | list[str]) -> list[list[SpecialPoint]]:
    """Converts paths to arrays with the coordinate locations for those paths.

    Args:
        paths: [TODO:description]

    Returns:
        [TODO:description]

    ToD: Test
    """
    if isinstance(paths, str):
        # some manual string work in order to make sure we do not split on commas inside BZ indices
        idxs: list[int] = []
        for i, p in enumerate(paths):
            if p == ",":
                c = Counter(paths[:i])
                if c["("] - c[")"] == 0:
                    idxs.append(i)

        paths = list(paths)
        for idx in idxs:
            paths[idx] = ":"

        paths = "".join(paths)
        paths = paths.split(":")

    return [parse_single_path(p) for p in paths]


def special_point_to_vector(
    special_point: SpecialPoint,
    icell: NDArray[np.float_],
    special_points: dict[str, NDArray[np.float_]],
) -> NDArray[np.float_]:
    """Converts a single special point to its coordinate vector.

    Args:
        special_point: (SpecialPoint) SpecialPoint object.
        icell (NDArray[np.float_]): Reciprocal lattice cell.
        special_points (dict:str, NDArray[np.float_]): Special points in momentum space.

    Returns:
        [TODO:description]

    ToDo: Test
    """
    base = np.dot(icell.T, special_points[special_point.name])

    if special_point.negate:
        base = -np.array(base)

    coord = np.array(special_point.bz_coord)
    return base + coord.dot(icell)


=======
>>>>>>> 9a501e6b
def process_kpath(
    path: str,
    cell: Cell,
) -> NDArray[np.float_]:
    """Converts paths consiting of point definitions to raw coordinates.

    Args:
        path: String that represents the high symmetry points such as "GMK".
        cell (Cell): ASE Cell object

    Returns:
        [TODO:description]

    ToDo: Test
    """
    bp = bandpath(path=path, cell=cell, npoints=len(path))
    return bp.cartesian_kpts()


def flat_bz_indices_list(
    bz_indices_list: Sequence[Sequence[float]] | None = None,
) -> list[tuple[int, ...]]:
    """Calculate a flat representation of a repeated Brillouin zone specification.

    This is useful for plotting extra Brillouin zones or generating high symmetry points,
    lines, and planes.

    If None is provided, the first BZ is assumed.

    ```
    None -> [(0,0)]
    ```

    If an explicit zone is provided or a list of zones is provided, these are
    returned

    ```
    [(0,1,0), (-1, -1, 2)] -> [(0,1,0), (-1, -1, 2)]
    ```

    Additionally, tuples are unpacked into ranges

    ```
    [((-2, 1), 1)] -> [(-2, 1), (-1, 1), (0, 1)]
    ```

    Args:
        bz_indices_list: [TODO:description]

    Returns:
        [TODO:description]

    ToDo: Test
    """
    if bz_indices_list is None:
        bz_indices_list = [(0, 0)]

    assert len(bz_indices_list[0]) in {2, 3}

    indices = []
    if len(bz_indices_list[0]) == TWO_DIMENSION:
        for bz_x, bz_y in bz_indices_list:
            rx = range(bz_x, bz_x + 1) if isinstance(bz_x, int) else range(*bz_x)
            ry = range(bz_y, bz_y + 1) if isinstance(bz_y, int) else range(*bz_y)
            for x, y in itertools.product(rx, ry):
                indices.append((x, y))
    else:
        for bz_x, bz_y, bz_z in bz_indices_list:
            rx = range(bz_x, bz_x + 1) if isinstance(bz_x, int) else range(*bz_x)
            ry = range(bz_y, bz_y + 1) if isinstance(bz_y, int) else range(*bz_y)
            rz = range(bz_z, bz_z + 1) if isinstance(bz_z, int) else range(*bz_z)
            for x, y, z in itertools.product(rx, ry, rz):
                indices.append((x, y, z))

    return indices


def build_2dbz_poly(
    cell: Cell,
) -> dict[str, list[float]]:
    """Converts brillouin zone or equivalent information to a polygon mask.

    This mask can be used to mask away data outside the zone boundary.

    Args:
        cell (Cell): ASE Cell object

    Returns:
        [TODO:description]

    ToDo:Test
    """
    from arpes.analysis.mask import raw_poly_to_mask

    icell = cell.reciprocal()
    vertices = bz_vertices(icell)

    points, _ = vertices[0]  # points, normal
    points_2d = [p[:2] for p in points]

    return raw_poly_to_mask(points_2d)


def bz_symmetry(flat_symmetry_points: dict | None) -> Literal["rect", "square", "hex"] | None:
    """Determines symmetry from a list of the symmetry points.

    Args:
        flat_symmetry_points ([TODO:type]): [TODO:description]

    Returns:
        [TODO:description]

    ToDo: Test
    """
    if isinstance(flat_symmetry_points, dict):
        flat_symmetry_points = flat_symmetry_points.items()

    largest_identified = 0
    symmetry: Literal["rect", "square", "hex"] | None = None

    point_names = {k for k, _ in flat_symmetry_points}

    for points, sym in _SYMMETRY_TYPES.items():
        if all(p in point_names for p in points) and len(points) > largest_identified:
            symmetry = sym
            largest_identified = len(points)

    return symmetry


def reduced_bz_axis_to(
    data: XrTypes,
    symbol: str,
    *,
    include_E: bool = False,  # noqa: N803
) -> NDArray[np.float_]:
    """Calculates a displacement vector to a modded high symmetry point.

    Args:
        data: [TODO:description]
        symbol: [TODO:description]
        include_E: [TODO:description]

    Returns:
        [TODO:description]

    Raises:
        [TODO:name]: [TODO:description]
        [TODO:name]: [TODO:description]

    ToDo: Test
    """
    symmetry: Literal["rect", "square", "hex"] | None = bz_symmetry(data.S.iter_own_symmetry_points)
    point_names = _POINT_NAMES_FOR_SYMMETRY[symmetry]

    symmetry_points, _ = data.S.symmetry_points()
    points = {k: v for k, v in symmetry_points.items() if k in point_names}

    coords_by_point = {
        k: np.array([v.get(d, 0) for d in data.dims if d in v or include_E and d == "eV"])
        for k, v in points.items()
    }
    if symmetry == "rect":
        if symbol == "X":
            return coords_by_point["X"] - coords_by_point["G"]
        return coords_by_point["Y"] - coords_by_point["G"]
    if symmetry == "square":
        raise NotImplementedError
        return coords_by_point["X"] - coords_by_point["G"]
    if symmetry == "hex":
        if symbol == "X":
            return coords_by_point["X"] - coords_by_point["G"]
        return coords_by_point["BX"] - coords_by_point["G"]
    raise NotImplementedError


def reduced_bz_axes(data: XrTypes) -> tuple[NDArray[np.float_], NDArray[np.float_]]:
    """Calculates displacement vectors to high symmetry points in the first Brillouin zone.

    Args:
        data: [TODO:description]

    Returns:
        [TODO:description]

    Raises:
        [TODO:name]: [TODO:description]
        [TODO:name]: [TODO:description]

    ToDo: Test
    """
    symmetry: Literal["rect", "square", "hex"] | None = bz_symmetry(data.S.iter_own_symmetry_points)
    point_names = _POINT_NAMES_FOR_SYMMETRY[symmetry]

    symmetry_points, _ = data.S.symmetry_points()
    points = {k: v for k, v in symmetry_points.items() if k in point_names}

    coords_by_point = {k: np.array([v[d] for d in data.dims if d in v]) for k, v in points.items()}
    if symmetry == "rect":
        dx = coords_by_point["X"] - coords_by_point["G"]
        dy = coords_by_point["Y"] - coords_by_point["G"]
    elif symmetry == "square":
        raise NotImplementedError
        dx = coords_by_point["X"] - coords_by_point["G"]
        dy = coords_by_point["X"] - coords_by_point["G"]
    elif symmetry == "hex":
        dx = coords_by_point["X"] - coords_by_point["G"]
        dy = coords_by_point["BX"] - coords_by_point["G"]
    else:
        raise NotImplementedError

    return dx, dy


def axis_along(data: XrTypes, symbol: str) -> float:
    """Determines which axis lies principally along the direction G->S.

    Args:
        data: [TODO:description]
        symbol: [TODO:description]

    Returns:
        [TODO:description]

    ToDo: Test
    """
    symmetry = bz_symmetry(data.S.iter_own_symmetry_points)
    point_names = _POINT_NAMES_FOR_SYMMETRY[symmetry]

    symmetry_points, _ = data.S.symmetry_points()
    points = {k: v for k, v in symmetry_points.items() if k in point_names}

    coords_by_point = {k: np.array([v[d] for d in data.dims if d in v]) for k, v in points.items()}

    dS = coords_by_point[symbol] - coords_by_point["G"]

    max_value = -np.inf
    max_dim = None
    for dD, d in zip(dS, [d for d in data.dims if d != "eV"], strict=False):
        if np.abs(dD) > max_value:
            max_value = np.abs(dD)
            max_dim = d
    assert isinstance(max_dim, float)
    return max_dim


def reduced_bz_poly(data: XrTypes, *, scale_zone: bool = False) -> NDArray[np.float_]:
    """Returns a polynomial representing the reduce first Brillouin zone.

    Args:
        data: [TODO:description]
        scale_zone: [TODO:description]

    Returns:
        [TODO:description]

    ToDo: Test
    """
    symmetry = bz_symmetry(data.S.iter_own_symmetry_points)
    point_names = _POINT_NAMES_FOR_SYMMETRY[symmetry]
    dx, dy = reduced_bz_axes(data)
    if scale_zone:
        # should be good enough, reevaluate later
        dx = 3 * dx
        dy = 3 * dy

    symmetry_points, _ = data.S.symmetry_points()
    points = {k: v for k, v in symmetry_points.items() if k in point_names}
    coords_by_point = {
        k: np.array([v.get(d, 0) for d in data.dims if d in v]) for k, v in points.items()
    }

    if symmetry == "hex":
        return np.array(
            [
                coords_by_point["G"],
                coords_by_point["G"] + dx,
                coords_by_point["G"] + dy,
            ],
        )

    return np.array(
        [
            coords_by_point["G"],
            coords_by_point["G"] + dx,
            coords_by_point["G"] + dx + dy,
            coords_by_point["G"] + dy,
        ],
    )


def reduced_bz_E_mask(
    data: XrTypes,
    symbol: str,
    e_cut: float,
    *,
    scale_zone: bool = False,
) -> NDArray[np.float_]:
    """Calculates a mask for data which contains points below an energy cutoff.

    Args:
        data: [TODO:description]
        symbol: [TODO:description]
        e_cut: [TODO:description]
        scale_zone: [TODO:description]

    Returns:
        [TODO:description]

    ToDo: Test
    """
    symmetry_points, _ = data.S.symmetry_points()
    symmetry = bz_symmetry(data.S.iter_own_symmetry_points)
    point_names = _POINT_NAMES_FOR_SYMMETRY[symmetry]

    symmetry_points, _ = data.S.symmetry_points()
    points = {k: v for k, v in symmetry_points.items() if k in point_names}
    coords_by_point = {
        k: np.array([v.get(d, 0) for d in data.dims if d in v or d == "eV"])
        for k, v in points.items()
    }

    dx_to = reduced_bz_axis_to(data, symbol, include_E=True)
    if scale_zone:
        dx_to = dx_to * 3
    dE = np.array([0 if d != "eV" else e_cut for d in data.dims])

    poly_points = np.array(
        [
            coords_by_point["G"],
            coords_by_point["G"] + dx_to,
            coords_by_point["G"] + dx_to + dE,
            coords_by_point["G"] + dE,
        ],
    )

    skip_col = None
    for i in range(poly_points.shape[1]):
        if np.all(poly_points[:, i] == poly_points[0, i]):
            skip_col = i

    assert skip_col is not None
    selector_val = poly_points[0, skip_col]
    poly_points = np.concatenate(
        (poly_points[:, 0:skip_col], poly_points[:, skip_col + 1 :]),
        axis=1,
    )

    selector = {}
    selector[data.dims[skip_col]] = selector_val
    sdata = data.sel(selector, method="nearest")

    path = matplotlib.path.Path(poly_points)
    grid = np.array(
        [a.ravel() for a in np.meshgrid(*[data.coords[d] for d in sdata.dims], indexing="ij")],
    ).T
    mask = path.contains_points(grid)
    return np.reshape(mask, sdata.data.shape)


def reduced_bz_mask(data: XrTypes, **kwargs: Incomplete) -> NDArray[np.float_]:
    """Calculates a mask for the first Brillouin zone of a piece of data.

    Args:
        data: [TODO:description]
        kwargs: [TODO:description]

    Returns:
        [TODO:description]

    ToDo: Test
    """
    symmetry_points, _ = data.S.symmetry_points()
    bz_dims = tuple(d for d in data.dims if d in next(iter(symmetry_points.values()))[0])

    poly_points = reduced_bz_poly(data, **kwargs)
    extra_dims_shape = tuple(len(data.coords[d]) for d in data.dims if d in bz_dims)

    path = matplotlib.path.Path(poly_points)
    grid = np.array(
        [a.ravel() for a in np.meshgrid(*[data.coords[d] for d in bz_dims], indexing="ij")],
    ).T
    mask = path.contains_points(grid)
    return np.reshape(mask, extra_dims_shape)


def reduced_bz_selection(data: DataType) -> DataType:
    """Sets data outside the Brillouin zone mask for a piece of data to be nan.

    Args:
        data: [TODO:description]

    Returns:
        [TODO:description]
    """
    mask = reduced_bz_mask(data)

    data = data.copy()
    data.data[np.logical_not(mask)] = np.nan

    return data<|MERGE_RESOLUTION|>--- conflicted
+++ resolved
@@ -56,147 +56,6 @@
 T = TypeVar("T")
 
 
-<<<<<<< HEAD
-class SpecialPoint(NamedTuple):
-    name: str
-    negate: bool
-    bz_coord: NDArray[np.float_] | Sequence[float] | tuple[float, float, float]
-
-
-def make_special_points(cell: Sequence[Sequence[float]] | NDArray[np.float_]) -> list[SpecialPoint]:
-    """Make a list of Special Points from the cell vectors.
-
-    Args:
-        cell (Sequence[Sequence[float]] | NDArray[float]): Matrix of the cell (3x3).
-        if (2x2) matrix (0, 0, 1) is padded.
-
-    Returns:
-        list[SpecialPoint]
-    """
-    cell_array = np.array(cell)
-    if cell_array.shape == (2, 2):
-        cell_array = np.array(
-            [[*c, 0] for c in cell_array] + [[0, 0, 1]],
-        )
-    assert cell_array.shape == (3, 3), "cell must be set as 3D."
-    return [
-        SpecialPoint(name=k, negate=False, bz_coord=v) for k, v in get_special_points(cell).items()
-    ]
-
-
-def as_2d(points_3d: ArrayLike) -> NDArray[np.float_]:
-    """Takes a 3D points and converts to a 2D representation by dropping the z coordinates."""
-    np_points = np.array(points_3d)
-    if np_points.shape == (3, 3):
-        return np_points[:2, :2]
-    if np_points.shape == (2, 3):
-        return np_points[:, :2]
-    err_msg = "points_3d should be (3x3) matrix."
-    raise IndexError(err_msg)
-
-
-def parse_single_path(path: str) -> list[SpecialPoint]:
-    """Converts a path given by high symmetry point names to numerical coordinate arrays.
-
-    Args:
-        path: [TODO:description]
-
-    Returns:
-        [TODO:description]
-
-    ToDo: Shold be removed.  Use ase.
-    """
-    # first tokenize
-    tokens: list[str] = [
-        name for name in re.split(r"([A-Z][a-z0-9]*(?:\([0-9,\s]+\))?)", path) if name
-    ]
-
-    # normalize Gamma to G
-    tokens = [token.replace("Gamma", "G") for token in tokens]
-
-    # convert to standard format
-    points = []
-    for token in tokens:
-        name, rest = token[0], token[1:]
-        negate = False
-        if rest and rest[0] == "n":
-            negate = True
-            rest = rest[1:]
-
-        bz_coords: tuple[float, ...] = (
-            0.0,
-            0.0,
-            0.0,
-        )
-        if rest:
-            rest = "".join(c for c in rest if c not in "( \t\n\r)")
-            bz_coords = tuple([int(c) for c in rest.split(",")])
-
-        if len(bz_coords) == TWO_DIMENSION:
-            bz_coords = (*list(bz_coords), 0)
-        points.append(SpecialPoint(name=name, negate=negate, bz_coord=bz_coords))
-
-    return points
-
-
-def _parse_path(paths: str | list[str]) -> list[list[SpecialPoint]]:
-    """Converts paths to arrays with the coordinate locations for those paths.
-
-    Args:
-        paths: [TODO:description]
-
-    Returns:
-        [TODO:description]
-
-    ToD: Test
-    """
-    if isinstance(paths, str):
-        # some manual string work in order to make sure we do not split on commas inside BZ indices
-        idxs: list[int] = []
-        for i, p in enumerate(paths):
-            if p == ",":
-                c = Counter(paths[:i])
-                if c["("] - c[")"] == 0:
-                    idxs.append(i)
-
-        paths = list(paths)
-        for idx in idxs:
-            paths[idx] = ":"
-
-        paths = "".join(paths)
-        paths = paths.split(":")
-
-    return [parse_single_path(p) for p in paths]
-
-
-def special_point_to_vector(
-    special_point: SpecialPoint,
-    icell: NDArray[np.float_],
-    special_points: dict[str, NDArray[np.float_]],
-) -> NDArray[np.float_]:
-    """Converts a single special point to its coordinate vector.
-
-    Args:
-        special_point: (SpecialPoint) SpecialPoint object.
-        icell (NDArray[np.float_]): Reciprocal lattice cell.
-        special_points (dict:str, NDArray[np.float_]): Special points in momentum space.
-
-    Returns:
-        [TODO:description]
-
-    ToDo: Test
-    """
-    base = np.dot(icell.T, special_points[special_point.name])
-
-    if special_point.negate:
-        base = -np.array(base)
-
-    coord = np.array(special_point.bz_coord)
-    return base + coord.dot(icell)
-
-
-=======
->>>>>>> 9a501e6b
 def process_kpath(
     path: str,
     cell: Cell,
