--- conflicted
+++ resolved
@@ -276,17 +276,11 @@
         arr.coords["beta"] - arr.S.beta_offset,
     )
     # Sample hopefully representatively along the edges
-<<<<<<< HEAD
-    phi_low, phi_high = phi_coords.min().item(), phi_coords.max().item()
-    phi_mid = (phi_high + phi_low) / 2
-    sampled_phi_values = np.array(
-=======
     phi_low: float
     phi_high: float
     phi_low, phi_high = phi_coords.min().item(), phi_coords.max().item()
     phi_mid: float = (phi_high + phi_low) / 2
     sampled_phi_values: NDArray[np.float_] = np.array(
->>>>>>> 760852f3
         [
             phi_high,
             phi_high,
@@ -299,11 +293,7 @@
             phi_high,
         ],
     )
-<<<<<<< HEAD
-    beta_low, beta_high = beta_coords.min().item(), beta_coords.min().item()
-=======
     beta_low, beta_high = beta_coords.min().item(), beta_coords.max().item()
->>>>>>> 760852f3
     beta_mid = (beta_high + beta_low) / 2
     sampled_beta_values = np.array(
         [
