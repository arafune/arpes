--- conflicted
+++ resolved
@@ -88,8 +88,7 @@
         self,
         resolution: dict[MOMENTUM, float] | None = None,
         bounds: dict[MOMENTUM, tuple[float, float]] | None = None,
-<<<<<<< HEAD
-    ) -> dict[str, NDArray[np.float64]]:
+    ) -> dict[Hashable, NDArray[np.float64]]:
         """Calculates the coordinates which should be used in momentum space.
 
         Args:
@@ -101,10 +100,6 @@
             Object that is to be used the coordinates in the momentum converted data.
             Thus the keys are "kp", "kx", and "eV", but not "phi"
         """
-=======
-    ) -> dict[Hashable, NDArray[np.float64]]:
-        """Calculates appropriate coordinate bounds."""
->>>>>>> e0cf659d
         resolution = resolution if resolution is not None else {}
         assert resolution is not None
         bounds = bounds if bounds is not None else {}
