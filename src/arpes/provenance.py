--- conflicted
+++ resolved
@@ -158,10 +158,6 @@
 
     Args:
         what (str): Description of what transpired, to put into the record.
-<<<<<<< HEAD
-        keep_parent_ref (bool): Whether to keep a pointer to the parents in the hierarchy or not.
-=======
->>>>>>> e100c18f
 
     Returns:
         A decorator which can be applied to a function.
