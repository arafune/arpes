--- conflicted
+++ resolved
@@ -237,6 +237,40 @@
                 )
             if angle in self._obj.coords:
                 self._obj.coords[angle] = np.deg2rad(self._obj.coords[angle])
+
+    def lookup_coord(self, name: str) -> xr.DataArray | float:
+        """Return the coordinates, if not return np.nan."""
+        if name in self._obj.coords:
+            return unwrap_xarray_item(self._obj.coords[name])
+        self._obj.coords[name] = np.nan
+        return np.nan
+
+    @property
+    def sample_angles(
+        self,
+    ) -> tuple[
+        xr.DataArray | float,
+        xr.DataArray | float,
+        xr.DataArray | float,
+        xr.DataArray | float,
+        xr.DataArray | float,
+        xr.DataArray | float,
+    ]:
+        r"""The angle (:math:`\beta,\,\theta,\,\chi,\,\phi,\,\psi,\,\alpha`) values.
+
+        Returns: tuple[xr.DataArray | float, ...]
+            beta, theta, chi, phi, psi, alpha
+        """
+        return (
+            # manipulator
+            self.lookup_coord("beta"),
+            self.lookup_coord("theta"),
+            self.lookup_coord("chi"),
+            # analyzer
+            self.lookup_coord("phi"),
+            self.lookup_coord("psi"),
+            self.lookup_coord("alpha"),
+        )
 
 
 class ARPESPhysicalProperty:
@@ -814,13 +848,6 @@
         """Return the offset coordinate."""
         return self.lookup_coord(name) - self.lookup_offset(name)
 
-    def lookup_coord(self, name: str) -> xr.DataArray | float:
-        """Return the coordinates, if not return np.nan."""
-        if name in self._obj.coords:
-            return unwrap_xarray_item(self._obj.coords[name])
-        self._obj.coords[name] = np.nan
-        return np.nan
-
     def lookup_offset(self, attr_name: str) -> float:
         """Return the offset value."""
         symmetry_points = self.symmetry_points()
@@ -861,32 +888,30 @@
         r"""Offset of :math:`\chi` angle."""
         return self.lookup_offset("chi")
 
-    @property
-    def sample_angles(
-        self,
-    ) -> tuple[
-        xr.DataArray | float,
-        xr.DataArray | float,
-        xr.DataArray | float,
-        xr.DataArray | float,
-        xr.DataArray | float,
-        xr.DataArray | float,
-    ]:
-        r"""The angle (:math:`\beta,\,\theta,\,\chi,\,\phi,\,\psi,\,\alpha`) values.
-
-        Returns: tuple[xr.DataArray | float, ...]
-            beta, theta, chi, phi, psi, alpha
-        """
-        return (
-            # manipulator
-            self.lookup_coord("beta"),
-            self.lookup_coord("theta"),
-            self.lookup_coord("chi"),
-            # analyzer
-            self.lookup_coord("phi"),
-            self.lookup_coord("psi"),
-            self.lookup_coord("alpha"),
-        )
+    @contextlib.contextmanager
+    def with_rotation_offset(self, offset: float) -> Generator:
+        """Temporarily rotates the chi_offset by `offset`.
+
+        Args:
+            offset (float): offset value about chi.
+
+        Todo:
+            Test
+        """
+        old_chi_offset = self.offsets.get("chi", 0)
+        self.apply_offsets({"chi": old_chi_offset + offset})
+        yield old_chi_offset + offset
+        self.apply_offsets({"chi": old_chi_offset})
+
+    def apply_offsets(self, offsets: dict[ANGLE, float]) -> None:
+        assert isinstance(self._obj, xr.Dataset | xr.DataArray)
+        for k, v in offsets.items():
+            self._obj.attrs[f"{k}_offset"] = v
+
+    @property
+    def iter_own_symmetry_points(self) -> Iterator[tuple[HIGH_SYMMETRY_POINTS, dict[str, float]]]:
+        sym_points = self.symmetry_points()
+        yield from sym_points.items()
 
     @property
     def is_slit_vertical(self) -> bool:
@@ -906,50 +931,26 @@
             ),
         )
 
-    @contextlib.contextmanager
-    def with_rotation_offset(self, offset: float) -> Generator:
-        """Temporarily rotates the chi_offset by `offset`.
-
-        Args:
-            offset (float): offset value about chi.
+
+class ARPESProvenanceProperty:
+    _obj: XrTypes
+
+    def short_history(self, key: str = "by") -> list:
+        """Return the short version of history.
+
+        Args:
+            key (str): key str in recored dict of self.history.  (default: "by")
+        """
+        return [h["record"][key] if isinstance(h, dict) else h for h in self.history]  # type: ignore[literal-required]
+
+    @property
+    def is_differentiated(self) -> bool:
+        """Return True if the spectrum is differentiated data.
+
+        Returns: bool
 
         Todo:
             Test
-        """
-        old_chi_offset = self.offsets.get("chi", 0)
-        self.apply_offsets({"chi": old_chi_offset + offset})
-        yield old_chi_offset + offset
-        self.apply_offsets({"chi": old_chi_offset})
-
-    def apply_offsets(self, offsets: dict[ANGLE, float]) -> None:
-        assert isinstance(self._obj, xr.Dataset | xr.DataArray)
-        for k, v in offsets.items():
-            self._obj.attrs[f"{k}_offset"] = v
-
-    @property
-    def iter_own_symmetry_points(self) -> Iterator[tuple[HIGH_SYMMETRY_POINTS, dict[str, float]]]:
-        sym_points = self.symmetry_points()
-        yield from sym_points.items()
-
-
-class ARPESProvenanceProperty:
-    _obj: XrTypes
-
-    def short_history(self, key: str = "by") -> list:
-        """Return the short version of history.
-
-        Args:
-            key (str): key str in recored dict of self.history.  (default: "by")
-        """
-        return [h["record"][key] if isinstance(h, dict) else h for h in self.history]  # type: ignore[literal-required]
-
-    @property
-    def is_differentiated(self) -> bool:
-        """Return True if the spectrum is differentiated data.
-
-        Returns: bool
-
-        Todo: Test
         """
         history = self.short_history()
         return "dn_along_axis" in history or "curvature" in history
@@ -1121,7 +1122,8 @@
         Returns:
             html representation of dict object
 
-        Todo: Test
+        Todo:
+            Test
         """
         return """
         <table>
@@ -1316,7 +1318,8 @@
         Returns: (XrTypes)
             Transposed ARPES data
 
-        ToDo: Test
+        Tooo:
+            Test
         """
         dims = list(self._obj.dims)
         assert dim in dims
@@ -1332,7 +1335,8 @@
         Returns: (XrTypes)
             Transposed ARPES data.
 
-        ToDo: Test
+        Tooo:
+            Test
         """
         dims = list(self._obj.dims)
         assert dim in dims
@@ -3132,11 +3136,7 @@
 
     def with_values(
         self,
-<<<<<<< HEAD
-        new_values: NDArray[np.float_] | NDArray[np.object_],
-=======
         new_values: NDArray[np.float_],
->>>>>>> b5aaee88
         *,
         keep_attrs: bool = True,
     ) -> xr.DataArray:
@@ -3157,10 +3157,6 @@
         ToDo: Test
         """
         assert isinstance(self._obj, xr.DataArray)
-<<<<<<< HEAD
-        assert self._obj.values.shape == new_values.shape
-=======
->>>>>>> b5aaee88
         if keep_attrs:
             return xr.DataArray(
                 data=new_values.reshape(self._obj.values.shape),
