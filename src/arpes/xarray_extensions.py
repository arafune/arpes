"""Establishes the PyARPES data model by extending the `xarray` types.

This is another core part of PyARPES. It provides a lot of extensions to
what comes out of the box in xarray. Some of these are useful generics,
generally on the .T extension, others collect and manipulate metadata,
interface with plotting routines, provide functional programming utilities,
etc.

If `f` is an ARPES spectrum, then `f.S` should provide a nice representation of your data
in a Jupyter cell. This is a complement to the text based approach that merely printing `f`
offers. Note, as of PyARPES v3.x.y, the xarray version has been bumped and this representation
is no longer necessary as one is provided upstream.

The main accessors are .S, .G, and .F.

The `.S` accessor:
    The `.S` accessor contains functionality related to spectroscopy. Utilities
    which only make sense in this context should be placed here, while more generic
    tools should be placed elsewhere.

The `.G.` accessor:
    This a general purpose collection of tools which exists to provide conveniences over
    what already exists in the xarray data model. As an example, there are various tools
    for simultaneous iteration of data and coordinates here, as well as for vectorized
    application of functions to data or coordinates.

The `.F` accessor:
    This is an accessor which contains tools related to interpreting curve fitting
    results (assumed the return of broadcast_model).
    In particular there are utilities for vectorized extraction of parameters,
    for plotting several curve fits, or for selecting "worst" or "best" fits according
    to some measure.
"""

from __future__ import annotations

import contextlib
import copy
import itertools
import warnings
from collections import OrderedDict
from logging import DEBUG, INFO, Formatter, StreamHandler, getLogger
from pathlib import Path
from typing import (
    TYPE_CHECKING,
    Any,
    Literal,
    Self,
    TypeAlias,
    TypedDict,
    TypeGuard,
    TypeVar,
    Unpack,
)

import matplotlib.pyplot as plt
import numpy as np
import xarray as xr
from more_itertools import always_reversible
from scipy import ndimage as ndi
from skimage import feature
from xarray.core.coordinates import DataArrayCoordinates, DatasetCoordinates

import arpes
import arpes.constants
import arpes.utilities.math
from arpes.constants import TWO_DIMENSION

from ._typing import HighSymmetryPoints, MPLPlotKwargs
from .analysis import param_getter, param_stderr_getter, rebin
from .models.band import MultifitBand
from .plotting.dispersion import (
    LabeledFermiSurfaceParam,
    fancy_dispersion,
    hv_reference_scan,
    labeled_fermi_surface,
    reference_scan_fermi_surface,
    scan_var_reference_plot,
)
from .plotting.fermi_edge import fermi_edge_reference
from .plotting.holoviews import fit_inspection, profile_view
from .plotting.movie import plot_movie
from .plotting.parameter import plot_parameter
from .plotting.spatial import reference_scan_spatial
from .plotting.utils import fancy_labels, remove_colorbars
from .utilities import apply_dataarray
from .utilities.region import DesignatedRegions, normalize_region
from .utilities.xarray import unwrap_xarray_item

if TYPE_CHECKING:
    from collections.abc import (
        Callable,
        Collection,
        Generator,
        Hashable,
        Iterator,
        Mapping,
        Sequence,
    )

    import lmfit
    from _typeshed import Incomplete
    from holoviews import AdjointLayout
    from IPython.display import HTML
    from matplotlib.axes import Axes
    from matplotlib.figure import Figure
    from numpy.typing import DTypeLike, NDArray

    from ._typing import (
        ANGLE,
        HIGH_SYMMETRY_POINTS,
        AnalyzerInfo,
        BeamLineSettings,
        DAQInfo,
        DataType,
        ExperimentInfo,
        LightSourceInfo,
        PColorMeshKwargs,
        ProfileViewParam,
        SampleInfo,
        ScanInfo,
        XrTypes,
    )
    from .provenance import Provenance

    IncompleteMPL: TypeAlias = Incomplete

__all__ = ["ARPESDataArrayAccessor", "ARPESDatasetAccessor", "ARPESFitToolsAccessor"]

EnergyNotation = Literal["Binding", "Kinetic"]

ANGLE_VARS = ("alpha", "beta", "chi", "psi", "phi", "theta")

DEFAULT_RADII: dict[str, float] = {
    "kp": 0.02,
    "kx": 0.02,
    "ky": 0.02,
    "kz": 0.05,
    "phi": 0.02,
    "beta": 0.02,
    "theta": 0.02,
    "psi": 0.02,
    "eV": 0.05,
    "delay": 0.2,
    "T": 2,
    "temperature": 2,
}

UNSPESIFIED = 0.1

LOGLEVELS = (DEBUG, INFO)
LOGLEVEL = LOGLEVELS[1]
logger = getLogger(__name__)
fmt = "%(asctime)s %(levelname)s %(name)s :%(message)s"
formatter = Formatter(fmt)
handler = StreamHandler()
handler.setLevel(LOGLEVEL)
logger.setLevel(LOGLEVEL)
handler.setFormatter(formatter)
logger.addHandler(handler)
logger.propagate = False

T = TypeVar("T")


class ARPESAngleProperty:
    """Class for Angle relateed property.

    This class should not be called directly.

    Attributes:
        _obj (XrTypes): ARPES data

    """

    _obj: XrTypes

    @property
    def angle_unit(self) -> Literal["Degrees", "Radians"]:
        return self._obj.attrs.get("angle_unit", "Radians")

    @angle_unit.setter
    def angle_unit(self, angle_unit: Literal["Degrees", "Radians"]) -> None:
        """Set "angle unit".

        Angle unit should be "Degrees" or "Radians"

        Args:
            angle_unit: Literal["Degrees", "Radians"]
        """
        assert angle_unit in {
            "Degrees",
            "Radians",
        }, "Angle unit should be 'Degrees' or 'Radians'"
        self._obj.attrs["angle_unit"] = angle_unit

        if isinstance(self._obj, xr.Dataset):
            for data_var in self._obj.data_vars.values():
                if "eV" in data_var.dims:
                    data_var.attrs["angle_unit"] = angle_unit

    def swap_angle_unit(self) -> None:
        """Swap angle unit (radians <-> degrees).

        Change the value of angle related objects/variables in attrs and coords
        """
        if self.angle_unit == "Radians" or self.angle_unit.startswith("rad"):
            self.radian_to_degree()
        elif self.angle_unit == "Degrees" or self.angle_unit.startswith("deg"):
            self.degree_to_radian()
        else:
            msg = 'The angle_unit must be "Radians" or "Degrees"'
            raise TypeError(msg)

    def radian_to_degree(self) -> None:
        """Swap angle unit in from Radians to Degrees."""
        self.angle_unit = "Degrees"
        for angle in ANGLE_VARS:
            if angle in self._obj.attrs:
                self._obj.attrs[angle] = np.rad2deg(self._obj.attrs.get(angle, np.nan))
            if angle + "_offset" in self._obj.attrs:
                self._obj.attrs[angle + "_offset"] = np.rad2deg(
                    self._obj.attrs.get(angle + "_offset", np.nan),
                )
            if angle in self._obj.coords:
                self._obj.coords[angle] = np.rad2deg(self._obj.coords[angle])

    def degree_to_radian(self) -> None:
        """Swap angle unit in from Degrees and Radians."""
        self.angle_unit = "Radians"
        for angle in ANGLE_VARS:
            if angle in self._obj.attrs:
                self._obj.attrs[angle] = np.deg2rad(self._obj.attrs.get(angle, np.nan))
            if angle + "_offset" in self._obj.attrs:
                self._obj.attrs[angle + "_offset"] = np.deg2rad(
                    self._obj.attrs.get(angle + "_offset", np.nan),
                )
            if angle in self._obj.coords:
                self._obj.coords[angle] = np.deg2rad(self._obj.coords[angle])

    def lookup_coord(self, name: str) -> xr.DataArray | float:
        """Return the coordinates, if not return np.nan."""
        if name in self._obj.coords:
            return unwrap_xarray_item(self._obj.coords[name])
        self._obj.coords[name] = np.nan
        return np.nan

    @property
    def sample_angles(
        self,
    ) -> tuple[
        xr.DataArray | float,
        xr.DataArray | float,
        xr.DataArray | float,
        xr.DataArray | float,
        xr.DataArray | float,
        xr.DataArray | float,
    ]:
        r"""The angle (:math:`\beta,\,\theta,\,\chi,\,\phi,\,\psi,\,\alpha`) values.

        Returns: tuple[xr.DataArray | float, ...]
            beta, theta, chi, phi, psi, alpha
        """
        return (
            # manipulator
            self.lookup_coord("beta"),
            self.lookup_coord("theta"),
            self.lookup_coord("chi"),
            # analyzer
            self.lookup_coord("phi"),
            self.lookup_coord("psi"),
            self.lookup_coord("alpha"),
        )


class ARPESPhysicalProperty:
    """Class for ARPES physical properties.

    This class should not be called directly.

    Attributes:
        _obj (XrTypes): ARPES data
    """

    _obj: XrTypes

    @property
    def work_function(self) -> float:
        """The work function of the sample, if present in metadata.

        Otherwise, uses something approximate.

        Note:
            This "work_function" should *NOT* be used for k-conversion!
        """
        assert isinstance(self._obj, xr.DataArray | xr.Dataset)
        if "sample_workfunction" in self._obj.attrs:
            return self._obj.attrs["sample_workfunction"]
        return 4.3

    @property
    def analyzer_work_function(self) -> float:
        """The work function of the analyzer, if present in metadata.

        otherwise, use appropriate value.

        Note:
            Use this value for k-conversion.
        """
        assert isinstance(self._obj, xr.DataArray | xr.Dataset)
        if "workfunction" in self._obj.attrs:
            return self._obj.attrs["workfunction"]
        return 4.401

    @property
    def inner_potential(self) -> float:
        """The inner potential, if present in metadata. Otherwise, 10 eV is assumed."""
        assert isinstance(self._obj, xr.DataArray | xr.Dataset)
        if "inner_potential" in self._obj.attrs:
            return self._obj.attrs["inner_potential"]
        return 10

    @property
    def sherman_function(self) -> float:
        """Sherman function from attributes.

        Returns: float
            Sharman function

        Raises: ValueError
            When no Sherman function related value is found.

        Todo:
            Test, Consider if it should be in "S"
        """
        for option in ["sherman", "sherman_function", "SHERMAN"]:
            if option in self._obj.attrs:
                return self._obj.attrs[option]
        msg = "No Sherman function could be found on the data. Is this a spin dataset?"
        raise ValueError(msg)

    @property
    def hv(self) -> float | xr.DataArray:
        """The photon energy for excitation.

        Returns: float | xr.DataArray
            Photon energy in eV unit.  (for hv_map type, xr.DataArray is returned.)
        """
        assert isinstance(self._obj, xr.DataArray | xr.Dataset)
        try:
            return float(self._obj.coords["hv"])
        except TypeError:
            return self._obj.coords["hv"]

    @property
    def temp(self) -> float | Literal["RT", "LT"]:
        """The temperature at which an experiment was performed."""
        prefered_attrs = [
            "TA",
            "ta",
            "t_a",
            "T_A",
            "T_1",
            "t_1",
            "t1",
            "T1",
            "temp",
            "temp_sample",
            "temperature",
            "temp_cryotip",
            "temperature_sensor_b",
            "temperature_sensor_a",
            "temperature_cryotip",
        ]
        for attr in prefered_attrs:
            if attr in self._obj.attrs:
                return self._obj.attrs[attr]
        msg = "Could not read temperature off any standard attr"
        logger.debug(msg, stacklevel=2)
        return np.nan

    @property
    def experimental_conditions(
        self,
    ) -> ExperimentInfo:
        """The experimental condition: hv, polarization, temperature.

        Use this property in plotting/annotations.py/conditions
        """
        return {
            "hv": self.hv,
            "polarization": self.polarization,
            "temperature": self.temp,
        }

    @property
    def polarization(self) -> float | str | tuple[float, float]:
        """The light polarization information.

        Todo:
            Test
        """
        if "epu_pol" in self._obj.attrs:
            # merlin: TODO normalize these
            # check and complete
            try:
                return {
                    0: "p",
                    1: "rc",
                    2: "s",
                }.get(int(self._obj.attrs["epu_pol"]), np.nan)
            except ValueError:
                return self._obj.attrs["epu_pol"]
        if "pol" in self._obj.attrs:
            return self._obj.attrs["pol"]
        return np.nan

    @property
    def sample_pos(self) -> tuple[float, float, float]:
        """The sample position, x, y, and z."""
        return (
            float(self._obj.attrs["x"]),
            float(self._obj.attrs["y"]),
            float(self._obj.attrs["z"]),
        )

    @property
    def probe_polarization(self) -> tuple[float, float]:
        """The probe polarization of the UV/x-ray source."""
        return (
            self._obj.attrs.get("probe_polarization_theta", np.nan),
            self._obj.attrs.get("probe_polarization_alpha", np.nan),
        )

    @property
    def pump_polarization(self) -> tuple[float, float]:
        """The pump polarization for Tr-ARPES experiments."""
        return (
            self._obj.attrs.get("pump_polarization_theta", np.nan),
            self._obj.attrs.get("pump_polarization_alpha", np.nan),
        )

    @property
    def energy_notation(self) -> EnergyNotation:
        """The energy notation ("Binding" energy or "Kinetic" energy).

        Note:
            The "Kinetic" energy refers to the Fermi level, not the vacuum level.
        """
        if "energy_notation" in self._obj.attrs:
            if self._obj.attrs["energy_notation"] in {
                "Kinetic",
                "kinetic",
                "kinetic energy",
                "Kinetic energy",
            }:
                self._obj.attrs["energy_notation"] = "Kinetic"
                return "Kinetic"
            return "Binding"
        self._obj.attrs["energy_notation"] = self._obj.attrs.get("energy_notation", "Binding")
        return "Binding"

    def switch_energy_notation(self, nonlinear_order: int = 1) -> None:
        """Switch the energy notation between binding and kinetic.

        Args:
            nonlinear_order (int): order of the nonliniarity, default to 1
        """
        if self._obj.coords["hv"].ndim == 0:
            if self.energy_notation == "Binding":
                self._obj.coords["eV"] = (
                    self._obj.coords["eV"] + nonlinear_order * self._obj.coords["hv"]
                )
                self._obj.attrs["energy_notation"] = "Kinetic"
            elif self.energy_notation == "Kinetic":
                self._obj.coords["eV"] = (
                    self._obj.coords["eV"] - nonlinear_order * self._obj.coords["hv"]
                )
                self._obj.attrs["energy_notation"] = "Binding"
        else:
            msg = "Not implemented yet."
            raise RuntimeError(msg)


class ARPESInfoProperty(ARPESPhysicalProperty):
    """Class for Information Property.

    This class should not be called directly.

    Attributes:
        _obj (XrTypes): ARPES data
    """

    _obj: XrTypes

    @property
    def scan_name(self) -> str:
        """The scan name.

        Returns: (str)
            If "scan" or "file" is set in attrs, return the file name.
            If they are not set, return "id" if "id" is set.
        """
        for option in ["scan", "file"]:
            if option in self._obj.attrs:
                return Path(self._obj.attrs[option]).name

        id_code: str | int | None = self._obj.attrs.get("id")

        return f"ID: {id_code}" if id_code is not None else "No ID"

    @property
    def label(self) -> str:
        return str(self._obj.attrs.get("description", self.scan_name))

    @property
    def endstation(self) -> str:
        """Alias for the location attribute used to load the data.

        Returns:
            The name of loader/location which was used to load data.
        """
        return str(self._obj.attrs["location"])

    @property
    def sample_info(self) -> SampleInfo:
        """Sample info property.

        Returns (SampleInfo):
        """
        sample_info: SampleInfo = {
            "id": self._obj.attrs.get("sample_id"),
            "sample_name": self._obj.attrs.get("sample_name"),
            "source": self._obj.attrs.get("sample_source"),
            "reflectivity": self._obj.attrs.get("sample_reflectivity", np.nan),
        }
        return sample_info

    @property
    def scan_info(self) -> ScanInfo:
        """Scan information, measurement data/time, scan type, and sample name, etc."""
        scan_info: ScanInfo = {
            "time": self._obj.attrs.get("time", None),
            "date": self._obj.attrs.get("date", None),
            "type": self.scan_type,
            "spectrum_type": self.spectrum_type,
            "experimenter": self._obj.attrs.get("experimenter"),
            "sample": self._obj.attrs.get("sample_name"),
        }
        return scan_info

    @property
    def experiment_info(self) -> ExperimentInfo:
        """Experiment information property, such as temperature, pressure, etc."""
        experiment_info: ExperimentInfo = {
            "temperature": self.temp,
            "temperature_cryotip": self._obj.attrs.get("temperature_cryotip", np.nan),
            "pressure": self._obj.attrs.get("pressure", np.nan),
            "polarization": self.probe_polarization,
            "photon_flux": self._obj.attrs.get("photon_flux", np.nan),
            "photocurrent": self._obj.attrs.get("photocurrent", np.nan),
            "probe": self._obj.attrs.get("probe"),
            "probe_detail": self._obj.attrs.get("probe_detail"),
            "analyzer_detail": self.analyzer_detail,
        }
        return experiment_info

    @property
    def pump_info(self) -> LightSourceInfo:
        """Pump pulse information property."""
        pump_info: LightSourceInfo = {
            "pump_wavelength": self._obj.attrs.get("pump_wavelength", np.nan),
            "pump_energy": self._obj.attrs.get("pump_energy", np.nan),
            "pump_fluence": self._obj.attrs.get("pump_fluence", np.nan),
            "pump_pulse_energy": self._obj.attrs.get("pump_pulse_energy", np.nan),
            "pump_spot_size": (
                self._obj.attrs.get("pump_spot_size_x", np.nan),
                self._obj.attrs.get("pump_spot_size_y", np.nan),
            ),
            "pump_profile": self._obj.attrs.get("pump_profile"),
            "pump_linewidth": self._obj.attrs.get("pump_linewidth", np.nan),
            "pump_duration": self._obj.attrs.get("pump_duration", np.nan),
            "pump_polarization": self.pump_polarization,
        }
        return pump_info

    @property
    def probe_info(self) -> LightSourceInfo:
        """Probe pulse information property.

        Returns (LightSourceInfo):
        """
        probe_info: LightSourceInfo = {
            "probe_wavelength": self._obj.attrs.get("probe_wavelength", np.nan),
            "probe_energy": self.hv,
            "probe_fluence": self._obj.attrs.get("probe_fluence", np.nan),
            "probe_pulse_energy": self._obj.attrs.get("probe_pulse_energy", np.nan),
            "probe_spot_size": (
                self._obj.attrs.get("probe_spot_size_x", np.nan),
                self._obj.attrs.get("probe_spot_size_y", np.nan),
            ),
            "probe_profile": self._obj.attrs.get("probe_profile"),
            "probe_linewidth": self._obj.attrs.get("probe_linewidth", np.nan),
            "probe_duration": self._obj.attrs.get("probe_duration", np.nan),
            "probe_polarization": self.probe_polarization,
        }
        return probe_info

    @property
    def laser_info(self) -> LightSourceInfo:
        """Laser information property, both pump and probe properties."""
        return {
            **self.probe_info,
            **self.pump_info,
            "repetition_rate": self._obj.attrs.get("repetition_rate", np.nan),
        }

    @property
    def analyzer_info(self) -> AnalyzerInfo:
        """General information about the photoelectron analyzer used."""
        analyzer_info: AnalyzerInfo = {
            "lens_mode": self._obj.attrs.get("lens_mode"),
            "lens_mode_name": self._obj.attrs.get("lens_mode_name"),
            "acquisition_mode": self._obj.attrs.get("acquisition_mode", None),
            "pass_energy": self._obj.attrs.get("pass_energy", np.nan),
            "slit_shape": self._obj.attrs.get("slit_shape", None),
            "slit_width": self._obj.attrs.get("slit_width", np.nan),
            "slit_number": self._obj.attrs.get("slit_number", np.nan),
            "lens_table": self._obj.attrs.get("lens_table"),
            "analyzer_type": self._obj.attrs.get("analyzer_type"),
            "mcp_voltage": self._obj.attrs.get("mcp_voltage", np.nan),
            "work_function": self._obj.S.analyzer_work_function,
        }
        return analyzer_info

    @property
    def daq_info(self) -> DAQInfo:
        """General information about the acquisition settings for an ARPES experiment."""
        daq_info: DAQInfo = {
            "daq_type": self._obj.attrs.get("daq_type"),
            "region": self._obj.attrs.get("daq_region"),
            "region_name": self._obj.attrs.get("daq_region_name"),
            "center_energy": self._obj.attrs.get("daq_center_energy", np.nan),
            "prebinning": self.prebinning,
            "trapezoidal_correction_strategy": self._obj.attrs.get(
                "trapezoidal_correction_strategy",
            ),
            "dither_settings": self._obj.attrs.get("dither_settings"),
            "sweep_settings": self.sweep_settings,
            "frames_per_slice": self._obj.attrs.get("frames_per_slice", np.nan),
            "frame_duration": self._obj.attrs.get("frame_duration", np.nan),
        }
        return daq_info

    @property
    def beamline_info(self) -> LightSourceInfo:
        """Information about the beamline or light source used for a measurement."""
        beamline_info: LightSourceInfo = {
            "hv": self.hv,
            "linewidth": self._obj.attrs.get("probe_linewidth", np.nan),
            "photon_polarization": self.probe_polarization,
            "undulator_info": self.undulator_info,
            "repetition_rate": self._obj.attrs.get("repetition_rate", np.nan),
            "beam_current": self._obj.attrs.get("beam_current", np.nan),
            "entrance_slit": self._obj.attrs.get("entrance_slit", None),
            "exit_slit": self._obj.attrs.get("exit_slit", None),
            "monochromator_info": self.monochromator_info,
        }
        return beamline_info

    @property
    def sweep_settings(self) -> dict[str, xr.DataArray | NDArray[np.float64] | float | None]:
        """For datasets acquired with swept acquisition settings, provides those settings."""
        return {
            "high_energy": self._obj.attrs.get("sweep_high_energy"),
            "low_energy": self._obj.attrs.get("sweep_low_energy"),
            "n_sweeps": self._obj.attrs.get("n_sweeps"),
            "step": self._obj.attrs.get("sweep_step"),
        }

    @property
    def prebinning(self) -> dict[str, Any]:
        """Information about the prebinning performed during scan acquisition."""
        prebinning = {}
        for d in self._obj.indexes:
            if f"{d}_prebinning" in self._obj.attrs:
                prebinning[d] = self._obj.attrs[f"{d}_prebinning"]

        return prebinning  # type: ignore [return-value]  # because I (RA) don't know the format of FITS.

    @property
    def monochromator_info(self) -> dict[str, float]:
        """Details about the monochromator used on the UV/x-ray source."""
        return {
            "grating_lines_per_mm": self._obj.attrs.get("grating_lines_per_mm", np.nan),
        }

    @property
    def undulator_info(self) -> dict[str, str | float | None]:
        """Details about the undulator for data performed at an undulator source."""
        return {
            "gap": self._obj.attrs.get("undulator_gap"),
            "z": self._obj.attrs.get("undulator_z"),
            "harmonic": self._obj.attrs.get("undulator_harmonic"),
            "polarization": self._obj.attrs.get("undulator_polarization"),
            "type": self._obj.attrs.get("undulator_type"),
        }

    @property
    def analyzer_detail(self) -> AnalyzerInfo:
        """Details about the analyzer, its capabilities, and metadata."""
        return {
            "analyzer_name": self._obj.attrs.get(
                "analyzer_name",
                self._obj.attrs.get("analyzer", ""),
            ),
            "parallel_deflectors": self._obj.attrs.get("parallel_deflectors", False),
            "perpendicular_deflectors": self._obj.attrs.get("perpendicular_deflectors", False),
            "analyzer_type": self._obj.attrs.get("analyzer_type", ""),
            "analyzer_radius": self._obj.attrs.get("analyzer_radius", np.nan),
        }

    @property
    def scan_type(self) -> str | None:
        """Scan type (DAQ type)."""
        scan_type = self._obj.attrs.get("daq_type")
        if scan_type:
            return scan_type
        return None

    @property
    def spectrum_type(self) -> Literal["cut", "map", "hv_map", "ucut", "spem", "xps"]:
        """Spectrum type (cut, map, hv_map, ucut, spem and xps)."""
        assert isinstance(self._obj, xr.DataArray | xr.Dataset)
        if self._obj.attrs.get("spectrum_type"):
            return self._obj.attrs["spectrum_type"]
        dim_types = {
            ("eV",): "xps",
            ("eV", "phi"): "cut",
            # this should check whether the other angular axis perpendicular to scan axis?
            ("eV", "phi", "beta"): "map",
            ("eV", "phi", "theta"): "map",
            ("eV", "hv", "phi"): "hv_map",
            # kspace
            ("eV", "kp"): "cut",
            ("eV", "kx", "ky"): "map",
            ("eV", "kp", "kz"): "hv_map",
        }
        dims: tuple[str, ...] = tuple(sorted(str(dim) for dim in self._obj.dims))
        if dims in dim_types:
            dim_type = dim_types.get(dims)
        else:
            msg = "Cannot determine spectrum type"
            raise TypeError(msg)

        def _dim_type_check(
            dim_type: str | None,
        ) -> TypeGuard[Literal["cut", "map", "hv_map", "ucut", "spem", "xps"]]:
            return dim_type in {"cut", "map", "hv_map", "ucut", "spem", "xps"}

        if _dim_type_check(dim_type):
            return dim_type
        msg = "Dimension type may be incorrect"
        raise TypeError(msg)


class ARPESOffsetProperty(ARPESAngleProperty):
    """Class for offset value propertiy.

    This class should not be called directly.

    Attributes:
        _obj (XrTypes): ARPES data
    """

    _obj: XrTypes

    def symmetry_points(
        self,
    ) -> dict[HIGH_SYMMETRY_POINTS, dict[str, float]]:
        """Return the dict object about symmetry point such as G-point in the ARPES data.

        The original version was something complicated, but the coding seemed to be in
        process and the purpose was unclear, so it was streamlined considerably.


        Returns (dict[HIGH_SYMMETRY_POINTS, dict[str, float]]):
            Dict object representing the symmpetry points in the ARPES data.

        Raises:
            RuntimeError: When the label of high symmetry_points in arr.attrs[symmetry_points] is
                not in HighSymmetryPoints declared in _typing.py

        Examples:
            symmetry_points = {"G": {"phi": 0.405}}
        """
        symmetry_points: dict[str, dict[str, float]] = {}
        our_symmetry_points = self._obj.attrs.get("symmetry_points", {})

        symmetry_points.update(our_symmetry_points)

        def is_key_high_sym_points(
            symmetry_points: dict[str, dict[str, float]],
        ) -> TypeGuard[dict[HIGH_SYMMETRY_POINTS, dict[str, float]]]:
            return all(key in HighSymmetryPoints for key in symmetry_points)

        if is_key_high_sym_points(symmetry_points):
            return symmetry_points
        msg = "Check the label of High symmetry points.\n"
        msg += f"The allowable labels are: f{HighSymmetryPoints}\n"
        msg += "If you really need the new label, "
        msg += "modify HighSymmetryPoints in _typing.py (and pull-request)."
        raise RuntimeError(msg)

    @property
    def logical_offsets(self) -> dict[str, float | xr.DataArray]:
        """The logical offsets of the sample position.

        Returns:
            dict object of long_[x, y, z] + physical_long_[x, y, z]

        Todo:
            Tests
        """
        assert isinstance(self._obj, xr.DataArray | xr.Dataset)
        if "long_x" not in self._obj.coords:
            msg = "Logical offsets can currently only be accessed for hierarchical"
            msg += " motor systems like nanoARPES."
            raise ValueError(
                msg,
            )
        return {
            "x": self._obj.coords["long_x"] - self._obj.coords["physical_long_x"],
            "y": self._obj.coords["long_y"] - self._obj.coords["physical_long_y"],
            "z": self._obj.coords["long_z"] - self._obj.coords["physical_long_z"],
        }

    @property
    def offsets(self) -> dict[str, float]:
        """The offset values."""
        return {
            str(coord): self.lookup_offset(str(coord))
            for coord in self._obj.coords
            if f"{coord}_offset" in self._obj.attrs
        }

    def lookup_offset_coord(self, name: str) -> xr.DataArray | float:
        """Return the offset coordinate."""
        return self.lookup_coord(name) - self.lookup_offset(name)

    def lookup_offset(self, attr_name: str) -> float:
        """Return the offset value."""
        symmetry_points = self.symmetry_points()
        assert isinstance(symmetry_points, dict)
        if "G" in symmetry_points:
            gamma_point = symmetry_points["G"]  # {"phi": 0.405}  (cut)
            if attr_name in gamma_point:
                return gamma_point[attr_name]

        offset_name = attr_name + "_offset"
        if offset_name in self._obj.attrs:
            return self._obj.attrs[offset_name]

        return self._obj.attrs.get("data_preparation", {}).get(offset_name, 0)

    @property
    def beta_offset(self) -> float:
        r"""Offset of :math:`\beta` angle."""
        return self.lookup_offset("beta")

    @property
    def psi_offset(self) -> float:
        r"""Offset of :math:`\psi` angle."""
        return self.lookup_offset("psi")

    @property
    def theta_offset(self) -> float:
        r"""Offset of :math:`\theta` angle."""
        return self.lookup_offset("theta")

    @property
    def phi_offset(self) -> float:
        r"""Offset of :math:`\phi` angle."""
        return self.lookup_offset("phi")

    @property
    def chi_offset(self) -> float:
        r"""Offset of :math:`\chi` angle."""
        return self.lookup_offset("chi")

    @contextlib.contextmanager
    def with_rotation_offset(self, offset: float) -> Generator:
        """Temporarily rotates the chi_offset by `offset`.

        Args:
            offset (float): offset value about chi.

        Todo:
            Test
        """
        old_chi_offset = self.offsets.get("chi", 0)
        self.apply_offsets({"chi": old_chi_offset + offset})
        yield old_chi_offset + offset
        self.apply_offsets({"chi": old_chi_offset})

    def apply_offsets(self, offsets: dict[ANGLE, float]) -> None:
        assert isinstance(self._obj, xr.Dataset | xr.DataArray)
        for k, v in offsets.items():
            self._obj.attrs[f"{k}_offset"] = v

    @property
    def iter_own_symmetry_points(self) -> Iterator[tuple[HIGH_SYMMETRY_POINTS, dict[str, float]]]:
        sym_points = self.symmetry_points()
        yield from sym_points.items()

    @property
    def is_slit_vertical(self) -> bool:
        """Infers whether the scan is taken on an analyzer with vertical slit.

        Caveat emptor: this assumes that the alpha coordinate is not some intermediate value.

        Returns:
            True if the alpha value is consistent with a vertical slit analyzer. False otherwise.
        """
        angle_tolerance = 1.0
        if self.angle_unit.startswith("Deg") or self.angle_unit.startswith("deg"):
            return float(np.abs(self.lookup_offset_coord("alpha") - 90.0)) < angle_tolerance
        return float(np.abs(self.lookup_offset_coord("alpha") - np.pi / 2)) < float(
            np.deg2rad(
                angle_tolerance,
            ),
        )


class ARPESProvenanceProperty:
    _obj: XrTypes

    def short_history(self, key: str = "by") -> list:
        """Return the short version of history.

        Args:
            key (str): key str in recorded dict of self.history.  (default: "by")
        """
        return [h["record"][key] if isinstance(h, dict) else h for h in self.history]  # type: ignore[literal-required]

    @property
    def is_differentiated(self) -> bool:
        """Return True if the spectrum is differentiated data.

        Returns: bool

        Todo:
            Test
        """
        short_history = self.short_history()
        if "dn_along_axis" in short_history:
            return True
        if any(by_keyword.startswith("curvature") for by_keyword in short_history):
            return True
        return any(by_keyword.startswith("minimum_gradient") for by_keyword in short_history)

    @property
    def history(self) -> list[Provenance]:
        provenance_recorded = self._obj.attrs.get("provenance", None)

        def unlayer(
            prov: Provenance | None | str,
        ) -> tuple[list[Provenance], Provenance | str | None]:
            if prov is None:
                return [], None  # tuple[list[Incomplete] | None]
            if isinstance(prov, str):
                warnings.warn("provenance should be dict type object.", stacklevel=2)
                return [prov], None
            first_layer: Provenance = copy.copy(prov)

            rest = first_layer.pop("parents_provenance", None)
            if isinstance(rest, list):
                warnings.warn(
                    "Encountered multiple parents in history extraction, "
                    "throwing away all but the first.",
                    stacklevel=2,
                )
                rest = rest[0] if rest else None

            return [first_layer], rest

        def _unwrap_provenance(prov: Provenance | None) -> list[Provenance]:
            if prov is None:
                return []

            first, rest = unlayer(
                prov,
            )

            return first + _unwrap_provenance(rest)

        return _unwrap_provenance(provenance_recorded)

    @property
    def parent_id(self) -> int | str | None:
        if not self.history:
            return None
        assert self.history is not None
        for a_history in reversed(self.history):
            if "parent_id" in a_history:
                return a_history["parent_id"]
        return None


class ARPESPropertyBase(ARPESInfoProperty, ARPESOffsetProperty, ARPESProvenanceProperty):
    _obj: XrTypes

    @property
    def is_spatial(self) -> bool:
        """Infers whether a given scan has real-space dimensions (SPEM or u/nARPES).

        Returns:
            True if the data is explicltly a "ucut" or "spem" or contains "X", "Y", or "Z"
            dimensions. False otherwise.
        """
        assert isinstance(self._obj, xr.DataArray | xr.Dataset)
        if self.spectrum_type in {"ucut", "spem"}:
            return True

        return any(d in {"X", "Y", "Z"} for d in self._obj.dims)

    @property
    def is_kspace(self) -> bool:
        """Infers whether the scan is k-space converted or not.

        Because of the way this is defined, it will return
        true for XPS spectra, which I suppose is true but trivially.

        Returns:
            True if the data is k-space converted. False otherwise.
        """
        assert isinstance(self._obj, xr.DataArray | xr.Dataset)
        return not any(d in {"phi", "theta", "beta", "angle"} for d in self._obj.dims)

    @property
    def reference_settings(self) -> dict[str, Any]:
        settings = self.spectrometer_settings or {}

        settings.update(
            {
                "hv": self.hv,
            },
        )

        return settings

    @property
    def beamline_settings(self) -> BeamLineSettings:
        settings: BeamLineSettings = {}
        settings["entrance_slit"] = self._obj.attrs.get("entrance_slit", np.nan)
        settings["exit_slit"] = self._obj.attrs.get("exit_slit", np.nan)
        settings["hv"] = self._obj.attrs.get(
            "exit_slit",
            self._obj.attrs.get("photon_energy", np.nan),
        )
        settings["grating"] = self._obj.attrs.get("grating", None)

        return settings

    @property
    def spectrometer_settings(self) -> dict[str, Any]:
        find_keys = {
            "lens_mode": {
                "lens_mode",
            },
            "pass_energy": {
                "pass_energy",
            },
            "scan_mode": {
                "scan_mode",
            },
            "scan_region": {
                "scan_region",
            },
            "slit": {
                "slit",
                "slit_plate",
            },
        }
        settings = {}
        for key, options in find_keys.items():
            for option in options:
                if option in self._obj.attrs:
                    settings[key] = self._obj.attrs[option]
                    break

        if isinstance(settings.get("slit"), float):
            settings["slit"] = int(round(settings["slit"]))

        return settings

    @property
    def full_coords(
        self,
    ) -> xr.Coordinates:
        """Return the coordinate.

        Returns: xr.Coordinates
            Coordinates data.
        """
        full_coords: xr.Coordinates

        full_coords = xr.Coordinates(dict(zip(["x", "y", "z"], self.sample_pos, strict=True)))
        full_coords.update(
            dict(
                zip(
                    ["beta", "theta", "chi", "phi", "psi", "alpha"],
                    self.sample_angles,
                    strict=True,
                ),
            ),
        )
        full_coords.update(
            {
                "hv": self.hv,
            },
        )
        full_coords.update(self._obj.coords)
        return full_coords


class ARPESProperty(ARPESPropertyBase):
    _obj: XrTypes

    @staticmethod
    def dict_to_html(d: Mapping[str, float | str]) -> str:
        """Return html format of dict object.

        Args:
            d: dict object

        Returns:
            html representation of dict object

        Todo:
            Test
        """
        return """
        <table>
          <thead>
            <tr>
              <th>Key</th>
              <th>Value</th>
            </tr>
          </thead>
          <tbody>
            {rows}
          </tbody>
        </table>
        """.format(
            rows="".join([f"<tr><td>{k}</td><td>{v}</td></tr>" for k, v in d.items()]),
        )

    @staticmethod
    def _repr_html_full_coords(
        coords: xr.Coordinates,
    ) -> str:
        significant_coords = {}
        for k, v in coords.items():
            if v is None:
                continue
            if np.any(np.isnan(v)):
                continue
            significant_coords[k] = v

        def coordinate_dataarray_to_flat_rep(value: xr.DataArray) -> str | float:
            if not isinstance(value, xr.DataArray | DataArrayCoordinates | DatasetCoordinates):
                return value
            if len(value.dims) == 0:
                tmp = "<span>{var:.5g}</span>"
                return tmp.format(var=value.values)
            tmp = "<span>{min:.3g}<strong> to </strong>{max:.3g}"
            tmp += "<strong> by </strong>{delta:.3g}</span>"
            return tmp.format(
                min=value.min().item(),
                max=value.max().item(),
                delta=value.values[1] - value.values[0],
            )

        return ARPESProperty.dict_to_html(
            {str(k): coordinate_dataarray_to_flat_rep(v) for k, v in significant_coords.items()},
        )

    def _repr_html_spectrometer_info(self) -> str:
        ordered_settings = OrderedDict(self.spectrometer_settings)

        return ARPESProperty.dict_to_html(ordered_settings)

    @staticmethod
    def _repr_html_experimental_conditions(conditions: ExperimentInfo) -> str:
        """Return the experimental conditions with html format.

        Args:
            conditions (ExperimentInfo): self.confitions is usually used.

        Returns (str):
            html representation of the experimental conditions.
        """

        def _experimentalinfo_to_dict(conditions: ExperimentInfo) -> dict[str, str]:
            transformed_dict: dict[str, str] = {}
            for k, v in conditions.items():
                if k == "polarrization":
                    assert isinstance(v, (float | str))
                    transformed_dict[k] = {
                        "p": "Linear Horizontal",
                        "s": "Linear Vertical",
                        "rc": "Right Circular",
                        "lc": "Left Circular",
                        "s-p": "Linear Dichroism",
                        "p-s": "Linear Dichroism",
                        "rc-lc": "Circular Dichroism",
                        "lc-rc": "Circular Dichroism",
                    }.get(str(v), str(v))
                if k == "temp":
                    if isinstance(v, float) and not np.isnan(v):
                        transformed_dict[k] = f"{v} Kelvin"
                    elif isinstance(v, str):
                        transformed_dict[k] = v
                if k == "hv":
                    if isinstance(v, xr.DataArray):
                        max_hv: float = v.max().item()
                        min_hv: float = v.min().item()
                        transformed_dict[k] = (
                            f"<strong> from </strong> {min_hv} <strong>  to </strong> {max_hv} eV"
                        )
                    elif isinstance(v, float) and not np.isnan(v):
                        transformed_dict[k] = f"{v} eV"
            return transformed_dict

        transformed_dict = _experimentalinfo_to_dict(conditions)
        return ARPESProperty.dict_to_html(transformed_dict)

    def _repr_html_(self) -> str:
        """Return html representation of ARPES data.

        Returns:
            html representation.
        """
        skip_data_vars = {
            "time",
        }

        if isinstance(self._obj, xr.Dataset):
            to_plot = [str(k) for k in self._obj.data_vars if k not in skip_data_vars]
            to_plot = [str(k) for k in to_plot if 1 <= len(self._obj[k].dims) < 3]  # noqa: PLR2004
            to_plot = to_plot[:5]

            if to_plot:
                _, ax = plt.subplots(
                    nrows=1,
                    ncols=len(to_plot),
                    figsize=(len(to_plot) * 3, 3),
                )
                if len(to_plot) == 1:
                    ax = [ax]

                for i, plot_var in enumerate(to_plot):
                    spectrum = self._obj[plot_var]
                    spectrum.S.transpose_to_front("eV").plot(ax=ax[i])
                    fancy_labels(ax[i])
                    ax[i].set_title(plot_var.replace("_", " "))

                remove_colorbars()

        elif 1 <= len(self._obj.dims) < 3:  # noqa: PLR2004
            _, ax = plt.subplots(1, 1, figsize=(4, 3))
            spectrum = self._obj
            spectrum.S.transpose_to_front("eV").plot(ax=ax)
            fancy_labels(ax, data=self._obj)
            ax.set_title("")

            remove_colorbars()
        wrapper_style = 'style="display: flex; flex-direction: row;"'

        if "id" in self._obj.attrs:
            name = "ID: " + str(self._obj.attrs["id"])[:9] + "..."
        else:
            name = "No name"

        warning = ""

        if len(self._obj.attrs) < 10:  # noqa: PLR2004
            warning = ':  <span style="color: red;">Few Attributes, Data Is Summed?</span>'

        return f"""
        <header><strong>{name}{warning}</strong></header>
        <div {wrapper_style}>
        <details open>
            <summary>Experimental Conditions</summary>
            {self._repr_html_experimental_conditions(self.experimental_conditions)}
        </details>
        <details open>
            <summary>Full Coordinates</summary>
            {self._repr_html_full_coords(self.full_coords)}
        </details>
        <details open>
            <summary>Spectrometer</summary>
            {self._repr_html_spectrometer_info()}
        </details>
        </div>
        """


class ARPESAccessorBase(ARPESProperty):
    """Base class for the xarray extensions in PyARPES."""

    def __init__(self, xarray_obj: XrTypes) -> None:
        self._obj = xarray_obj

    def find(self, name: str) -> list[str]:
        """Return the property names containing the "name".

        Args:
            name (str): string to find.

        Returns: list[str]
            Property list
        """
        return [n for n in dir(self) if name in n]

    def transpose_to_front(self, dim: str) -> XrTypes:
        """Transpose the dimensions (to front).

        Args:
            dim: dimension to front

        Returns: (XrTypes)
            Transposed ARPES data

        Todo:
            Test
        """
        dims = list(self._obj.dims)
        assert dim in dims
        dims.remove(dim)
        return self._obj.transpose(*([dim, *dims]))

    def transpose_to_back(self, dim: str) -> XrTypes:
        """Transpose the dimensions (to back).

        Args:
            dim: dimension to back

        Returns: (XrTypes)
            Transposed ARPES data.

        Todo:
            Test
        """
        dims = list(self._obj.dims)
        assert dim in dims
        dims.remove(dim)
        return self._obj.transpose(*([*dims, dim]))

    @staticmethod
    def _radius(
        points: dict[Hashable, xr.DataArray] | dict[Hashable, float],
        radius: float | dict[Hashable, float] | None,
        **kwargs: float,
    ) -> dict[Hashable, float]:
        """Helper function. Generate radius dict.

        When radius is dict form, nothing has been done, essentially.

        Args:
            points (dict[Hashable, float]): Selection point
            radius (dict[Hashable, float] | float | None): radius
            kwargs (float): additional radii parameters by keyword with `_r` postfix.

        Returns: dict[Hashable, float]
            radius for selection.
        """
        if isinstance(radius, float):
            radius = {str(d): radius for d in points}
        else:
            collectted_terms = {f"{k}_r" for k in points}.intersection(set(kwargs.keys()))
            if collectted_terms:
                radius = {
                    d: kwargs.get(f"{d}_r", DEFAULT_RADII.get(str(d), UNSPESIFIED)) for d in points
                }
            elif radius is None:
                radius = {d: DEFAULT_RADII.get(str(d), UNSPESIFIED) for d in points}
        assert isinstance(radius, dict)
        return {d: radius.get(str(d), DEFAULT_RADII.get(str(d), UNSPESIFIED)) for d in points}

    def sum_other(
        self,
        dim_or_dims: list[str],
        *,
        keep_attrs: bool = False,
    ) -> XrTypes:
        assert isinstance(dim_or_dims, list)

        return self._obj.sum(
            [d for d in self._obj.dims if d not in dim_or_dims],
            keep_attrs=keep_attrs,
        )

    def mean_other(
        self,
        dim_or_dims: list[str] | str,
        *,
        keep_attrs: bool = False,
    ) -> XrTypes:
        assert isinstance(dim_or_dims, list)

        return self._obj.mean(
            [d for d in self._obj.dims if d not in dim_or_dims],
            keep_attrs=keep_attrs,
        )

    def fat_sel(
        self,
        widths: dict[str, Any] | None = None,
        **kwargs: float,
    ) -> XrTypes:
        """Allows integrating a selection over a small region.

        The produced dataset will be normalized by dividing by the number
        of slices integrated over.

        This can be used to produce temporary datasets that have reduced
        uncorrelated noise.

        Args:
            widths: Override the widths for the slices. Reasonable defaults are used otherwise.
                    Defaults to None.
            kwargs: slice dict. The width can also be specified by like "eV_wdith=0.1".

        Returns:
            The data after selection.
        """
        logger.debug(f"widths: {widths}")
        logger.debug(f"kwargs: {kwargs}")
        if widths is None:
            widths = {}
        assert isinstance(widths, dict)
        default_widths = DEFAULT_RADII

        if self._obj.S.angle_unit == "Degrees":
            default_widths["phi"] = 1.0
            default_widths["beta"] = 1.0
            default_widths["theta"] = 1.0
            default_widths["psi"] = 1.0
        extra_kwargs: dict[str, Incomplete] = {
            k: v for k, v in kwargs.items() if k not in self._obj.dims
        }
        slice_kwargs = {k: v for k, v in kwargs.items() if k in self._obj.dims}
        slice_widths: dict[str, float] = {
            k: widths.get(k, extra_kwargs.get(k + "_width", default_widths.get(k)))
            for k in slice_kwargs
        }
        slices = {
            k: slice(v - slice_widths[k] / 2, v + slice_widths[k] / 2)
            for k, v in slice_kwargs.items()
        }
        sliced = self._obj.sel(slices)
        thickness = np.prod([len(sliced.coords[k]) for k in slice_kwargs])
        normalized = sliced.sum(slices.keys(), keep_attrs=True, min_count=1) / thickness
        for k, v in slices.items():
            normalized.coords[k] = (v.start + v.stop) / 2
        normalized.attrs.update(self._obj.attrs.copy())
        return normalized


class ARPESDataArrayAccessorBase(ARPESAccessorBase):
    _obj: xr.DataArray

    class _SliceAlongPathKwags(TypedDict, total=False):
        axis_name: str
        resolution: float
        n_points: int
        extend_to_edge: bool

    @property
    def is_subtracted(self) -> bool:
        """Infers whether a given data is subtracted.

        Returns (bool):
            Return True if the data is subtracted.
        """
        assert isinstance(self._obj, xr.DataArray)
        if self._obj.attrs.get("subtracted"):
            return True

        threshold_is_5_percent = 0.05
        if (((self._obj < 0) * 1).mean() > threshold_is_5_percent).item():
            self._obj.attrs["subtracted"] = True
            return True
        return False

    def select_around_data(
        self,
        points: dict[Hashable, xr.DataArray] | xr.Dataset,
        radius: dict[Hashable, float] | float | None = None,  # radius={"phi": 0.005}
        *,
        mode: Literal["sum", "mean"] = "sum",
        **kwargs: Incomplete,
    ) -> xr.DataArray:
        """Performs a binned selection around a point or points.

        Can be used to perform a selection along one axis as a function of another, integrating a
        region in the other dimensions.

        Example:
            As an example, suppose we have a dataset with dimensions ('eV', 'kp', 'T',)
            and we also by fitting determined the Fermi momentum as a function of T, kp_F('T'),
            stored in the dataset kFs. Then we could select momentum integrated EDCs in a small
            window around the fermi momentum for each temperature by using

            >>> edcs = full_data.S.select_around_data(points={'kp': kFs}, radius={'kp': 0.04})

            The resulting data will be EDCs for each T, in a region of radius 0.04 inverse angstroms
            around the Fermi momentum.

        Args:
            points: The set of points where the selection should be performed.
            radius: The radius of the selection in each coordinate. If dimensions are omitted, a
                    standard sized selection will be made as a compromise.
            mode: How the reduction should be performed, one of "sum" or "mean". Defaults to "sum"
            kwargs: Can be used to pass radii parameters by keyword with `_r` postfix.

        Returns:
            The binned selection around the desired point or points.
        """
        assert mode in {"sum", "mean"}, "mode parameter should be either sum or mean."
        assert isinstance(points, dict | xr.Dataset)
        radius = radius or {}
        if isinstance(points, xr.Dataset):
            points = {k: points[k].item() for k in points.data_vars}
        assert isinstance(points, dict)
        radius = self._radius(points, radius, **kwargs)
        logger.debug(f"radius: {radius}")

        assert isinstance(radius, dict)
        logger.debug(f"iter(points.values()): {iter(points.values())}")

        along_dims = next(iter(points.values())).dims
        selected_dims = list(points.keys())

        new_dim_order = [d for d in self._obj.dims if d not in along_dims] + list(along_dims)

        data_for = self._obj.transpose(*new_dim_order)
        new_data = data_for.sum(selected_dims, keep_attrs=True)

        stride: dict[Hashable, float] = self._obj.G.stride(generic_dim_names=False)
        for coord in data_for.G.iter_coords(along_dims):
            value = data_for.sel(coord, method="nearest")
            nearest_sel_params: dict[Hashable, xr.DataArray] = {}
            for dim, v in radius.items():
                if v < stride[dim]:
                    nearest_sel_params[dim] = points[dim].sel(coord)
            radius = {dim: v for dim, v in radius.items() if dim not in nearest_sel_params}
            selection_slices = {
                dim: slice(
                    points[dim].sel(coord) - radius[dim],
                    points[dim].sel(coord) + radius[dim],
                )
                for dim in points
                if dim in radius
            }
            selected = value.sel(selection_slices)
            if nearest_sel_params:
                selected = selected.sel(nearest_sel_params, method="nearest")
            for d in nearest_sel_params:
                del selected.coords[d]
            if mode == "sum":
                new_data.loc[coord] = selected.sum(list(radius.keys())).values
            elif mode == "mean":
                new_data.loc[coord] = selected.mean(list(radius.keys())).values
        return new_data

    def select_around(
        self,
        point: dict[Hashable, float],
        radius: dict[Hashable, float] | float,
        *,
        mode: Literal["sum", "mean"] = "sum",
        **kwargs: float,
    ) -> xr.DataArray:
        """Selects and integrates a region around a one dimensional point.

        This method is useful to do a small region integration, especially around
        point on a path of a k-point of interest. See also the companion method
        `select_around_data`.

        If radii are not set, or provided through kwargs as 'eV_r' or 'phi_r' for instance,
        then we will try to use reasonable default values; buyer beware.

        Args:
            point: The point where the selection should be performed.
            radius: The radius of the selection in each coordinate. If dimensions are omitted, a
                    standard sized selection will be made as a compromise.
            safe: If true, infills radii with default values. Defaults to `True`.
            mode: How the reduction should be performed, one of "sum" or "mean". Defaults to "sum"
            **kwargs: Can be used to pass radii parameters by keyword with `_r` postfix.

        Returns:
            The binned selection around the desired point.
        """
        assert mode in {"sum", "mean"}, "mode parameter should be either sum or mean."
        assert isinstance(point, dict | xr.Dataset)
        radius = self._radius(point, radius, **kwargs)
        stride = self._obj.G.stride(generic_dim_names=False)
        nearest_sel_params: dict[Hashable, float] = {}
        for dim, v in radius.items():
            if v < stride[dim]:
                nearest_sel_params[dim] = point[dim]
        radius = {dim: v for dim, v in radius.items() if dim not in nearest_sel_params}
        selection_slices = {
            dim: slice(point[dim] - radius[dim], point[dim] + radius[dim])
            for dim in point
            if dim in radius
        }
        selected = self._obj.sel(selection_slices)
        if nearest_sel_params:
            selected = selected.sel(nearest_sel_params, method="nearest")
        for d in nearest_sel_params:
            del selected.coords[d]
        if mode == "sum":
            return selected.sum(list(radius.keys()))
        return selected.mean(list(radius.keys()))

    def find_spectrum_energy_edges(
        self,
        *,
        indices: bool = False,
    ) -> NDArray[np.float64] | NDArray[np.int_]:
        """Compute the angular edges of the spectrum over the specified energy range.

        This method identifies the low and high angular edges for each slice of the spectrum
        within a given energy range. The energy range is divided into slices using the specified
        `energy_division`. For each slice, edges are detected using the Canny edge detection
        algorithm after applying Gaussian smoothing.

        Args:
            indices (bool, optional):
                If `True`, returns the edge positions as indices. If `False`, returns the
                edge positions as physical coordinates. Defaults to `False`.
            energy_division (float, optional):
                The step size for dividing the energy range. Smaller values provide finer
                resolution for edge detection. Defaults to 0.05.

        Returns:
            tuple[NDArray[np.float64], NDArray[np.float64], xr.DataArray]:
                - If `indices=True`:
                    - Low edge indices.
                    - High edge indices.
                    - Corresponding energy coordinates.
                - If `indices=False`:
                    - Low edge physical coordinates.
                    - High edge physical coordinates.
                    - Corresponding energy coordinates.

        Raises:
            ValueError: If the energy range is too narrow for proper edge detection.

        Example:
            ```python
            # Assuming `data` is an xarray.DataArray with "eV" and "phi" or "pixel" dimensions
            low_edges, high_edges, energy_coords = data.find_spectrum_angular_edges_full(
                indices=False, energy_division=0.1
            )
<<<<<<< HEAD

            print("High edges:", high_edges)
            print("Low edges:", low_edges)
            print("Energy coordinates:", energy_coords)
            ```

=======

            print("High edges:", high_edges)
            print("Low edges:", low_edges)
            print("Energy coordinates:", energy_coords)
            ```

>>>>>>> e100c18f
        Todo:
            - Add unit tests for edge cases and different data configurations.
            - Investigate optimal parameters for edge detection.
              (e.g., Gaussian filter size, thresholds).
        """
        assert isinstance(
            self._obj,
            xr.DataArray,
        )  # if self._obj is xr.Dataset, values is  function
        energy_marginal = self._obj.sum([d for d in self._obj.dims if d != "eV"])

        embed_size = 20
        embedded: NDArray[np.float64] = np.ndarray(shape=[embed_size, energy_marginal.sizes["eV"]])
        embedded[:] = energy_marginal.values
        embedded = ndi.gaussian_filter(embedded, embed_size / 3)

        edges = feature.canny(
            embedded,
            sigma=embed_size / 5,
            use_quantiles=True,
            low_threshold=0.1,
        )
        edges = np.where(edges[int(embed_size / 2)] == 1)[0]
        if indices:
            return edges

        delta = self._obj.G.stride(generic_dim_names=False)
        return edges * delta["eV"] + self._obj.coords["eV"].values[0]

    def find_spectrum_angular_edges_full(
        self,
        *,
        indices: bool = False,
        energy_division: float = 0.05,
    ) -> tuple[NDArray[np.float64], NDArray[np.float64], xr.DataArray]:
        """Finds the angular edges of the spectrum based on energy slicing and rebinning.

        This method uses edge detection techniques to identify boundaries in the angular dimension.

        Args:
            indices (bool, optional): If True, returns edge indices; if False, returns physical
                angular coordinates. Defaults to False.
            energy_division (float, optional): Specifies the energy division step for rebinning.
                Defaults to 0.05 eV.

        Returns:
            tuple: A tuple containing:
                - low_edges (NDArray[np.float64]): Values or indices of the low edges
                    of the spectrum.
                - high_edges (NDArray[np.float64]): Values or indices of the high edges
                    of the spectrum.
                - eV_coords (xr.DataArray): The coordinates of the rebinned energy axis.

        Todo:
            - Add unit tests for this function.
        """
        # as a first pass, we need to find the bottom of the spectrum, we will use this
        # to select the active region and then to rebin into course steps in energy from 0
        # down to this region
        # we will then find the appropriate edge for each slice, and do a fit to the edge locations
        energy_edge = self.find_spectrum_energy_edges()
        low_edge: np.float64 = np.min(energy_edge) + energy_division
        high_edge: np.float64 = np.max(energy_edge) - energy_division

        if high_edge - low_edge < 3 * energy_division:
            # Doesn't look like the automatic inference of the energy edge was valid
            high_edge = self._obj.coords["eV"].max().item()
            low_edge = self._obj.coords["eV"].min().item()

        angular_dim = "pixel" if "pixel" in self._obj.dims else "phi"
        energy_cut = self._obj.sel(eV=slice(low_edge, high_edge)).S.sum_other(["eV", angular_dim])

        n_cuts = int(np.ceil((high_edge - low_edge) / energy_division))
        new_shape = {"eV": n_cuts}
        new_shape[angular_dim] = energy_cut.sizes[angular_dim]
        logger.debug(f"new_shape: {new_shape}")
        rebinned = rebin(energy_cut, shape=new_shape)

        embed_size = 20
        embedded: NDArray[np.float64] = np.empty(
            shape=[embed_size, rebinned.sizes[angular_dim]],
        )
        low_edges = []
        high_edges = []
        for e_cut_index in range(rebinned.sizes["eV"]):
            e_slice = rebinned.isel(eV=e_cut_index)
            embedded[:] = e_slice.values
            embedded = ndi.gaussian_filter(embedded, embed_size / 1.5)  # < = Why 1.5

            edges: NDArray[np.bool_] = feature.canny(
                image=embedded,
                sigma=4,
                use_quantiles=False,
                low_threshold=0.7,
                high_threshold=1.5,
            )
            edges = np.where(edges[int(embed_size / 2)] == 1)[0]
            low_edges.append(np.min(edges))
            high_edges.append(np.max(edges))

        if indices:
            return np.array(low_edges), np.array(high_edges), rebinned.coords["eV"]

        delta = self._obj.G.stride(generic_dim_names=False)

        return (
            np.array(low_edges) * delta[angular_dim] + rebinned.coords[angular_dim].values[0],
            np.array(high_edges) * delta[angular_dim] + rebinned.coords[angular_dim].values[0],
            rebinned.coords["eV"],
        )

    def zero_spectrometer_edges(
        self,
        cut_margin: int = 0,
        interp_range: float | None = None,
        low: Sequence[float] | NDArray[np.float64] | None = None,
        high: Sequence[float] | NDArray[np.float64] | None = None,
    ) -> xr.DataArray:
        """Zeros out the spectrum data outside of the specified low and high edges.

        It uses the provided or inferred edge information, applying cut margins and optionally
        interpolating over a given range.

        Args:
            cut_margin (int or float, optional): Margin to apply when invalidating data near edges.
                Use `int` for pixel-based margins or `float` for angular physical units.
                Defaults to 50 pixels or 0.08 in angular units, depending on the data type.
            interp_range (float or None, optional): Specifies the interpolation range for edge data.
                If provided, the edge values are interpolated within this range.
            low (Sequence[float], NDArray[np.float64], or None, optional): Low edge values.
                Use this to manually specify the low edge. Defaults to None.
            high (Sequence[float], NDArray[np.float64], or None, optional): High edge values.
                Use this to manually specify the high edge. Defaults to None.

        Returns:
            xr.DataArray: The spectrum data with values outside the edges set to zero.

        Todo:
            - Add tests.

        """
        assert isinstance(self._obj, xr.DataArray)
        if low is not None:
            assert high is not None
            assert len(low) == len(high) == TWO_DIMENSION

            low_edges = low
            high_edges = high

        (
            low_edges,
            high_edges,
            rebinned_eV_coord,
        ) = self.find_spectrum_angular_edges_full(indices=True)

        angular_dim = "pixel" if "pixel" in self._obj.dims else "phi"
        if not cut_margin:
            if "pixel" in self._obj.dims:
                cut_margin = 50
            else:
                cut_margin = int(0.08 / self._obj.G.stride(generic_dim_names=False)[angular_dim])
        elif isinstance(cut_margin, float):
            assert angular_dim == "phi"
            cut_margin = int(
                cut_margin / self._obj.G.stride(generic_dim_names=False)[angular_dim],
            )

        if interp_range is not None:
            low_edge = xr.DataArray(low_edges, coords={"eV": rebinned_eV_coord}, dims=["eV"])
            high_edge = xr.DataArray(high_edges, coords={"eV": rebinned_eV_coord}, dims=["eV"])
            low_edge = low_edge.sel(eV=interp_range)
            high_edge = high_edge.sel(eV=interp_range)
        other_dims = list(self._obj.dims)
        other_dims.remove("eV")
        other_dims.remove(angular_dim)
        copied = self._obj.copy(deep=True).transpose(*(["eV", angular_dim, *other_dims]))

        low_edges += cut_margin
        high_edges -= cut_margin

        for i, energy in enumerate(copied.coords["eV"].values):
            index = np.searchsorted(rebinned_eV_coord, energy)
            other = index + 1
            if other >= len(rebinned_eV_coord):
                other = len(rebinned_eV_coord) - 1
                index = len(rebinned_eV_coord) - 2

            low_index = int(np.interp(energy, rebinned_eV_coord, low_edges))
            high_index = int(np.interp(energy, rebinned_eV_coord, high_edges))
            copied.values[i, 0:low_index] = 0
            copied.values[i, high_index:-1] = 0

        return copied

    def find_spectrum_angular_edges(
        self,
        *,
        angle_name: str = "phi",
        indices: bool = False,
    ) -> NDArray[np.float64] | NDArray[np.int_]:
        """Return angle position corresponding to the (1D) spectrum edge.

        Args:
            angle_name (str): angle name to find the edge
            indices (bool):  if True, return the index not the angle value.

        Returns: NDArray[np.float64] | NDArray[np.int64]
            Angle position
        """
        angular_dim: str = "pixel" if "pixel" in self._obj.dims else angle_name
        assert isinstance(self._obj, xr.DataArray)
        phi_marginal = self._obj.sum(
            [d for d in self._obj.dims if d != angular_dim],
        )

        embed_size = 20
        embedded: NDArray[np.float64] = np.ndarray(
            shape=[embed_size, phi_marginal.sizes[angular_dim]],
        )
        embedded[:] = phi_marginal.values
        embedded = ndi.gaussian_filter(embedded, embed_size / 3)

        # try to avoid dependency conflict with numpy v0.16

        edges = feature.canny(
            image=embedded,
            sigma=embed_size / 5,
            use_quantiles=True,
            low_threshold=0.2,
        )
        edges = np.where(edges[int(embed_size / 2)] == 1)[0]
        if indices:
            return edges

        delta = self._obj.G.stride(generic_dim_names=False)
        return edges * delta[angular_dim] + self._obj.coords[angular_dim].values[0]

    def wide_angle_selector(self, *, include_margin: bool = True) -> slice:
        """Generates a slice for selecting the wide angular range of the spectrum.

        Optionally includes a margin to slightly reduce the range.

        Args:
            include_margin (bool, optional): If True, includes a margin to shrink the range.
                Defaults to True.

        Returns:
            slice: A slice object representing the wide angular range of the spectrum.

        Todo:
            - Add tests.
            - Consider removing the function.

        """
        edges = self.find_spectrum_angular_edges()
        low_edge, high_edge = np.min(edges), np.max(edges)

        # go and build in a small margin
        if include_margin:
            if "pixels" in self._obj.dims:
                low_edge += 50
                high_edge -= 50
            else:
                low_edge += 0.05
                high_edge -= 0.05

        return slice(low_edge, high_edge)

    def meso_effective_selector(self) -> slice:
        """Creates a slice to select the "meso-effective" range of the spectrum.

        The range is defined as the upper energy range from `max(energy_edge) - 0.3` to
        `max(energy_edge) - 0.1`.

        Returns:
            slice: A slice object representing the meso-effective energy range.

        Todo:
            - Add tests.
            - Consider removing the function.

        """
        energy_edge = self.find_spectrum_energy_edges()
        return slice(np.max(energy_edge) - 0.3, np.max(energy_edge) - 0.1)

    def region_sel(
        self,
        *regions: Literal["copper_prior", "wide_angular", "narrow_angular"]
        | dict[str, DesignatedRegions],
    ) -> XrTypes:
        """Filters the data by selecting specified regions and applying those regions to the object.

        Regions can be provided as literal strings or as a dictionary of `DesignatedRegions`.

        Args:
            regions (Literal or dict[str, DesignatedRegions]): The regions to select.
                Valid regions include:
                - "copper_prior": A specific region.
                - "wide_angular": The wide angular region.
                - "narrow_angular": The narrow angular region.
                Alternatively, use the `DesignatedRegions` enumeration.

        Returns:
            XrTypes: The data with the selected regions applied.

        Raises:
            NotImplementedError: If a specified region cannot be resolved.

        Todo:
            - Add tests.
        """

        def process_region_selector(
            selector: slice | DesignatedRegions,
            dimension_name: str,
        ) -> slice | Callable[..., slice]:
            if isinstance(selector, slice):
                return selector

            options = {
                "eV": (
                    DesignatedRegions.ABOVE_EF,
                    DesignatedRegions.BELOW_EF,
                    DesignatedRegions.EF_NARROW,
                    DesignatedRegions.MESO_EF,
                    DesignatedRegions.MESO_EFFECTIVE_EF,
                    DesignatedRegions.ABOVE_EFFECTIVE_EF,
                    DesignatedRegions.BELOW_EFFECTIVE_EF,
                    DesignatedRegions.EFFECTIVE_EF_NARROW,
                ),
                "phi": (
                    DesignatedRegions.NARROW_ANGLE,
                    DesignatedRegions.WIDE_ANGLE,
                    DesignatedRegions.TRIM_EMPTY,
                ),
            }

            options_for_dim = options.get(dimension_name, list(DesignatedRegions))
            assert selector in options_for_dim

            # now we need to resolve out the region
            resolution_methods = {
                DesignatedRegions.ABOVE_EF: slice(0, None),
                DesignatedRegions.BELOW_EF: slice(None, 0),
                DesignatedRegions.EF_NARROW: slice(-0.1, 0.1),
                DesignatedRegions.MESO_EF: slice(-0.3, -0.1),
                DesignatedRegions.MESO_EFFECTIVE_EF: self.meso_effective_selector,
                # Implement me
                # DesignatedRegions.TRIM_EMPTY: ,
                DesignatedRegions.WIDE_ANGLE: self.wide_angle_selector,
                # DesignatedRegions.NARROW_ANGLE: self.narrow_angle_selector,
            }
            resolution_method = resolution_methods[selector]
            if isinstance(resolution_method, slice):
                return resolution_method
            if callable(resolution_method):
                return resolution_method()

            msg = "Unable to determine resolution method."
            raise NotImplementedError(msg)

        obj = self._obj

        def unpack_dim(dim_name: str) -> str:
            if dim_name == "angular":
                return "pixel" if "pixel" in obj.dims else "phi"

            return dim_name

        for region in regions:
            # remove missing dimensions from selection for permissiveness
            # and to transparent composing of regions
            obj = obj.sel(
                {
                    k: process_region_selector(v, k)
                    for k, v in {
                        unpack_dim(k): v for k, v in normalize_region(region).items()
                    }.items()
                    if k in obj.dims
                },
            )

        return obj


@xr.register_dataarray_accessor("S")
class ARPESDataArrayAccessor(ARPESDataArrayAccessorBase):
    """Spectrum related accessor for `xr.DataArray`."""

    def __init__(self, xarray_obj: xr.DataArray) -> None:
        """Initialize."""
        self._obj: xr.DataArray = xarray_obj
        assert isinstance(self._obj, xr.DataArray)

    def cut_nan_coords(self: Self) -> xr.DataArray:
        """Selects data where coordinates are not `nan`.

        Returns (xr.DataArray):
            The subset of the data where coordinates are not `nan`.

        Todo:
            Test
        """
        slices = {}
        assert isinstance(self._obj, xr.DataArray)
        for cname, cvalue in self._obj.coords.items():
            try:
                end_ind = np.where(np.isnan(cvalue.values))[0][0]
                end_ind = None if end_ind == -1 else end_ind
                slices[cname] = slice(None, end_ind)
            except IndexError:
                pass
        return self._obj.isel(slices)

    def corrected_angle_by(
        self,
        angle_for_correction: Literal[
            "alpha_offset",
            "beta_offset",
            "chi_offset",
            "phi_offset",
            "psi_offset",
            "theta_offset",
            "beta",
            "theta",
        ],
    ) -> xr.DataArray:
        """Return xr.DataArray corrected angle by "angle_for_correction".

        if "angle_for_correction" is like "'angle'_offset", the 'angle' corrected by the
        'angle'_offset value. if "angle_for_correction" is "beta" or "theta", the angle "phi" or
        "psi" is shifted.

        Args:
            angle_for_correction(str): should be one of "alpha_offset", "beta_offset",
                                       "chi_offset", "phi_offset", "psi_offset", "theta_offset",
                                       "beta", "theta"

        Returns:
            xr.DataArray

        Todo:
            Test
        """
        assert angle_for_correction in {
            "alpha_offset",
            "beta_offset",
            "chi_offset",
            "phi_offset",
            "psi_offset",
            "theta_offset",
            "beta",
            "theta",
        }
        assert isinstance(self._obj, xr.DataArray)
        assert angle_for_correction in self._obj.attrs
        arr: xr.DataArray = self._obj.copy(deep=True)
        arr.S.correct_angle_by(angle_for_correction)
        return arr

    def correct_angle_by(
        self,
        angle_for_correction: Literal[
            "alpha_offset",
            "beta_offset",
            "chi_offset",
            "phi_offset",
            "psi_offset",
            "theta_offset",
            "beta",
            "theta",
        ],
    ) -> None:
        """Angle correction in place.

        if "angle_for_correction" is like "'angle'_offset", the 'angle' corrected by the
        'angle'_offset value. if "angle_for_correction" is "beta" or "theta", the angle "phi" or
        "psi" is shifted.

        Args:
            angle_for_correction (str): should be one of "alpha_offset", "beta_offset",
                                        "chi_offset", "phi_offset", "psi_offset", "theta_offset",
                                        "beta", "theta"

        Todo:
            Test
        """
        assert angle_for_correction in {
            "alpha_offset",
            "beta_offset",
            "chi_offset",
            "phi_offset",
            "psi_offset",
            "theta_offset",
            "beta",
            "theta",
        }
        assert angle_for_correction in self._obj.attrs
        if "_offset" in angle_for_correction:
            angle = angle_for_correction.split("_")[0]
            if angle in self._obj.coords:
                self._obj.coords[angle] = (
                    self._obj.coords[angle] - self._obj.attrs[angle_for_correction]
                )
            if angle in self._obj.attrs:
                self._obj.attrs[angle] = (
                    self._obj.attrs[angle] - self._obj.attrs[angle_for_correction]
                )
            self._obj.attrs[angle_for_correction] = 0
            return
        if angle_for_correction == "beta":
            if self._obj.S.is_slit_vertical:
                self._obj.coords["phi"] = (
                    self._obj.coords["phi"] + self._obj.attrs[angle_for_correction]
                )
            else:
                self._obj.coords["psi"] = (
                    self._obj.coords["psi"] + self._obj.attrs[angle_for_correction]
                )
        if angle_for_correction == "theta":
            if self._obj.S.is_slit_vertical:
                self._obj.coords["psi"] = (
                    self._obj.coords["psi"] + self._obj.attrs[angle_for_correction]
                )
            else:
                self._obj.coords["phi"] = (
                    self._obj.coords["phi"] + self._obj.attrs[angle_for_correction]
                )
        self._obj.coords[angle_for_correction] = 0
        self._obj.attrs[angle_for_correction] = 0
        return

    # --- Mehhods about plotting
    # --- TODO : [RA] Consider refactoring/removing
    def plot(
        self: Self,
        *args: Incomplete,
        **kwargs: Incomplete,
    ) -> None:
        """Utility delegate to `xr.DataArray.plot` which rasterizes`.

        Args:
            rasterized (bool): if True, rasterized (Not vector) drawing
            args: Pass to xr.DataArray.plot
            kwargs: Pass to xr.DataArray.plot
        """
        if len(self._obj.dims) == TWO_DIMENSION:
            kwargs.setdefault("rasterized", True)
        with plt.rc_context(rc={"text.usetex": False}):
            self._obj.plot(*args, **kwargs)

    def show(self, **kwargs: Unpack[ProfileViewParam]) -> AdjointLayout:
        """Show holoviews based plot."""
        return profile_view(self._obj, **kwargs)

    def fs_plot(
        self: Self,
        pattern: str = "{}.png",
        **kwargs: Unpack[LabeledFermiSurfaceParam],
    ) -> Path | tuple[Figure | None, Axes]:
        """Provides a reference plot of the approximate Fermi surface."""
        assert isinstance(self._obj, xr.DataArray)
        out = kwargs.get("out")
        if out is not None and isinstance(out, bool):
            out = pattern.format(f"{self.label}_fs")
            kwargs["out"] = out
        return labeled_fermi_surface(self._obj, **kwargs)

    def fermi_edge_reference_plot(
        self: Self,
        pattern: str = "{}.png",
        out: str | Path = "",
        **kwargs: Unpack[MPLPlotKwargs],
    ) -> Path | Axes:
        """Provides a reference plot for a Fermi edge reference.

        This function generates a reference plot for a Fermi edge, which can be useful for analyzing
        energy spectra. It calls the `fermi_edge_reference` function and passes any additional
        keyword arguments to it for plotting customization. The output file name can be specified
        using the `out` argument, with a default name pattern.

        Args:
            pattern (str): A string pattern for the output file name. The pattern can include
                placeholders that will be replaced by the label or other variables.
                Default is "{}.png".
            out (str | Path): The path for saving the output figure. If set to `None` or `False`,
                no figure will be saved. If a boolean `True` is passed, it will use the `pattern`
                to generate the filename.
            kwargs: Additional arguments passed to the `fermi_edge_reference` function for
                customizing the plot.

        Returns:
            Path | Axes: The path to the saved figure (if `out` is provided), or the Axes object of
            the plot.Provides a reference plot for a Fermi edge reference.

        """
        assert isinstance(self._obj, xr.DataArray)
        if out is not None and isinstance(out, bool):
            out = pattern.format(f"{self.label}_fermi_edge_reference")
        return fermi_edge_reference(self._obj, out=out, **kwargs)

    def _referenced_scans_for_spatial_plot(
        self: Self,
        *,
        use_id: bool = True,
        pattern: str = "{}.png",
        out: str | Path = "",
    ) -> Path | tuple[Figure, NDArray[np.object_]]:
        """Helper function for generating a spatial plot of referenced scans.

        This function assists in generating a spatial plot for referenced scans, either by using a
        unique identifier or a predefined label. The output file name can be automatically generated
        or specified by the user. The function calls `reference_scan_spatial` for generating the
        plot and optionally saves the output figure.

        Args:
            use_id (bool): If `True`, uses the "id" attribute from the object's metadata as the
                label. If `False`, uses the predefined label. Default is `True`.
            pattern (str): A string pattern for the output file name. The placeholder `{}` will be
                replaced by the label or identifier. Default is `"{}.png"`.
            out (str | bool): The path to save the output figure. If `True`, the file name is
                generated using the `pattern`. If `False` or an empty string (`""`), no output is
                saved.

        Returns:
            Path | tuple[Figure, NDArray[np.object_]]:
                - If `out` is provided, returns the path to the saved figure.
                - Otherwise, returns the Figure and an array of the spatial data.

        """
        label = self._obj.attrs["id"] if use_id else self.label
        if isinstance(out, bool) and out is True:
            out = pattern.format(f"{label}_reference_scan_fs")
        elif isinstance(out, bool) and out is False:
            out = ""

        return reference_scan_spatial(self._obj, out=out)

    def _referenced_scans_for_map_plot(
        self: Self,
        pattern: str = "{}.png",
        *,
        use_id: bool = True,
        **kwargs: Unpack[LabeledFermiSurfaceParam],
    ) -> Path | Axes:
        out = kwargs.get("out")
        label = self._obj.attrs["id"] if use_id else self.label
        if out is not None and isinstance(out, bool):
            out = pattern.format(f"{label}_reference_scan_fs")
            kwargs["out"] = out

        return reference_scan_fermi_surface(self._obj, **kwargs)

    class HvRefScanParam(LabeledFermiSurfaceParam):
        """Parameter for hf_ref_scan."""

        e_cut: float
        bkg_subtraction: float

    def _referenced_scans_for_hv_map_plot(
        self: Self,
        pattern: str = "{}.png",
        *,
        use_id: bool = True,
        **kwargs: Unpack[HvRefScanParam],
    ) -> Path | Axes:
        out = kwargs.get("out")
        label = self._obj.attrs["id"] if use_id else self.label
        if out is not None and isinstance(out, bool):
            out = pattern.format(f"{label}_hv_reference_scan")
            out = f"{label}_hv_reference_scan.png"
            kwargs["out"] = out

        return hv_reference_scan(self._obj, **kwargs)

    def _simple_spectrum_reference_plot(
        self: Self,
        *,
        use_id: bool = True,
        pattern: str = "{}.png",
        out: str | Path = "",
        **kwargs: Unpack[PColorMeshKwargs],
    ) -> Axes | Path:
        assert isinstance(self._obj, xr.DataArray)
        label = self._obj.attrs["id"] if use_id else self.label
        if isinstance(out, bool):
            out = pattern.format(f"{label}_spectrum_reference")

        return fancy_dispersion(self._obj, out=out, **kwargs)

    def reference_plot(
        self,
        **kwargs: Incomplete,
    ) -> Axes | Path | tuple[Figure, NDArray[np.object_]]:
        """Generates a reference plot for this piece of data according to its spectrum type.

        Args:
            kwargs: pass to referenced_scans_for_**

        Raises:
            NotImplementedError: If there is no standard approach for plotting this data.

        Returns:
            The axes which were used for plotting.
        """
        if self.spectrum_type == "map":
            return self._referenced_scans_for_map_plot(**kwargs)
        if self.spectrum_type == "hv_map":
            return self._referenced_scans_for_hv_map_plot(**kwargs)
        if self.spectrum_type == "cut":
            return self._simple_spectrum_reference_plot(**kwargs)
        if self.spectrum_type in {"ucut", "spem"}:
            return self._referenced_scans_for_spatial_plot(**kwargs)
        raise NotImplementedError


NORMALIZED_DIM_NAMES = ["x", "y", "z", "w"]


class GenericAccessorBase:
    _obj: XrTypes

    def round_coordinates(
        self,
        coords: dict[str, list[float] | NDArray[np.float64]],
        *,
        as_indices: bool = False,
    ) -> dict:
        assert isinstance(self._obj, xr.DataArray | xr.Dataset)
        data = self._obj
        rounded = {
            k: v.item() for k, v in data.sel(coords, method="nearest").coords.items() if k in coords
        }

        if as_indices:
            rounded = {k: data.coords[k].index(v) for k, v in rounded.items()}

        return rounded

    def apply_over(
        self,
        fn: Callable,
        *,
        copy: bool = True,
        **selections: Incomplete,
    ) -> XrTypes:
        """Applies a function to a data region and updates the dataset with the result.

        Args:
            fn (Callable): The function to apply.
            copy (bool, optional): If True, operates on a deep copy of the data.
                If False, modifies the data in-place. Defaults to True.
            selections (Incomplete): Keyword arguments specifying the region of the data to select.

        Returns:
            XrTypes: The dataset after the function has been applied.

        Todo:
            - Add tests.
        """
        assert isinstance(self._obj, xr.DataArray | xr.Dataset)
        data = self._obj

        if copy:
            data = data.copy(deep=True)

        try:
            transformed = fn(data.sel(**selections))
        except TypeError:
            transformed = fn(data.sel(**selections).values)

        if isinstance(transformed, xr.DataArray):
            transformed = transformed.values

        data.loc[selections] = transformed
        return data

    def coordinatize(self, as_coordinate_name: str | None = None) -> XrTypes:
        """Copies data into a coordinate's data, with an optional renaming.

        If you think of an array as a function c => f(c) from coordinates to values at
        those coordinates, this function replaces f by the identity to give c => c

        Remarkably, `coordinatize` is a word.

        For the most part, this is only useful when converting coordinate values into
        k-space "forward".

        Args:
            as_coordinate_name: A new coordinate name for the only dimension. Defaults to None.

        Returns:
            An array which consists of the mapping c => c.

        Todo:
            Test
        """
        assert isinstance(self._obj, xr.DataArray | xr.Dataset)
        assert len(self._obj.dims) == 1

        dim = self._obj.dims[0]
        if as_coordinate_name is None:
            as_coordinate_name = str(dim)

        o = self._obj.rename({dim: as_coordinate_name})
        o.coords[as_coordinate_name] = o.values

        return o

    def enumerate_iter_coords(
        self,
        dim_names: Sequence[Hashable] = (),
    ) -> Iterator[tuple[tuple[int, ...], dict[Hashable, float]]]:
        """Return an iterator for pixel and physical coordinates.

        Aargs:
            dir_names (Sequence[Hashable]): Dimension names for iterateion.

        Returns:
            Iteratoring the data like:
            ((0, 0), {'phi': -0.2178031280148764, 'eV': 9.0})
            which shows the relationship between pixel position and physical (like "eV" and "phi").
        """
        assert isinstance(self._obj, xr.DataArray | xr.Dataset)
        if not dim_names:
            dim_names = tuple(self._obj.dims)
        if isinstance(dim_names, str):
            dim_names = [dim_names]
        coords_list = [self._obj.coords[d].values for d in dim_names]
        for indices in itertools.product(*[range(len(c)) for c in coords_list]):
            cut_coords = [cs[index] for cs, index in zip(coords_list, indices, strict=True)]
            yield indices, dict(zip(self._obj.dims, cut_coords, strict=True))

    def iter_coords(
        self,
        dim_names: Sequence[Hashable] = (),
        *,
        reverse: bool = False,
    ) -> Iterator[dict[Hashable, float]]:
        """Iterator for coordinates along the axis.

        Args:
            dim_names (Sequence[Hashable]): Dimensions for iteration.
            reverse: return the "reversivle" iterator.

        Returns:
            Iterator of the physical position like ("eV" and "phi")
            {'phi': -0.2178031280148764, 'eV': 9.002}
        """
        if not dim_names:
            dim_names = tuple(self._obj.dims)
        if isinstance(dim_names, str):
            dim_names = [dim_names]
        the_iterator: Iterator = itertools.product(*[self._obj.coords[d].values for d in dim_names])
        the_iterator = always_reversible(the_iterator) if reverse else the_iterator
        for ts in the_iterator:
            yield dict(zip(dim_names, ts, strict=True))

    def range(
        self,
        *,
        generic_dim_names: bool = True,
    ) -> dict[Hashable, tuple[float, float]]:
        """Return the maximum/minimum value in each dimension.

        Args:
            generic_dim_names (bool): if True, use Generic dimension name, such as 'x', is used.

        Returns: (dict[str, tuple[float, float]])
            The range of each dimension.
        """
        indexed_coords = [self._obj.coords[d] for d in self._obj.dims]
        indexed_ranges = [(coord.min().item(), coord.max().item()) for coord in indexed_coords]

        dim_names: list[str] | tuple[Hashable, ...] = tuple(self._obj.dims)
        if generic_dim_names:
            dim_names = NORMALIZED_DIM_NAMES[: len(dim_names)]

        return dict(zip(dim_names, indexed_ranges, strict=True))

    def stride(
        self,
        *args: str | list[str] | tuple[str, ...],
        generic_dim_names: bool = True,
    ) -> dict[Hashable, float] | list[float] | float:
        """Return the stride in each dimension.

        Note that the stride defined in this method is just a difference between first two values.
        In most case, this treatment does not cause a problem.  However, when the data has been
        concatenated, this assumption may not be not valid.

        Args:
            args: The dimension to return.  ["eV", "phi"] or "eV", "phi"
            generic_dim_names (bool): if True, use Generic dimension name, such as 'x', is used.

        Returns:
            The stride of each dimension
        """
        indexed_coords: list[xr.DataArray] = [self._obj.coords[d] for d in self._obj.dims]
        indexed_strides: list[float] = [
            coord.values[1] - coord.values[0] for coord in indexed_coords
        ]

        dim_names: list[str] | tuple[Hashable, ...] = tuple(self._obj.dims)
        if generic_dim_names:
            dim_names = NORMALIZED_DIM_NAMES[: len(dim_names)]

        result: dict[Hashable, float] = dict(zip(dim_names, indexed_strides, strict=True))
        if args:
            if isinstance(args[0], str):
                return (
                    result[args[0]]
                    if len(args) == 1
                    else [result[str(selected_names)] for selected_names in args]
                )
            return [result[selected_names] for selected_names in args[0]]
        return result

    def filter_coord(
        self,
        coordinate_name: str,
        sieve: Callable[[Any, XrTypes], bool],
    ) -> XrTypes:
        """Filters a dataset along a coordinate.

        Sieve should be a function which accepts a coordinate value and the slice
        of the data along that dimension.

        Internally, the predicate function `sieve` is applied to the coordinate and slice to
        generate a mask. The mask is used to select from the data after iteration.

        An improvement here would support filtering over several coordinates.

        Args:
            coordinate_name: The coordinate which should be filtered.
            sieve: A predicate to be applied to the coordinate and data at that coordinate.

        Returns:
            A subset of the data composed of the slices which make the `sieve` predicate `True`.

        Todo:
            Test
        """
        mask = np.array(
            [
                i
                for i, c in enumerate(self._obj.coords[coordinate_name])
                if sieve(c, self._obj.isel({coordinate_name: i}))
            ],
        )
        return self._obj.isel({coordinate_name: mask})


@xr.register_dataset_accessor("G")
class GenericDatasetAccessor(GenericAccessorBase):
    def __init__(self, xarray_obj: xr.Dataset) -> None:
        """Initialization hook for xarray.Dataset.

        This should never need to be called directly.

        Args:
            xarray_obj: The parent object which this is an accessor for
        """
        self._obj = xarray_obj
        assert isinstance(self._obj, xr.Dataset)

    def filter_vars(
        self,
        f: Callable[[Hashable, xr.DataArray], bool],
    ) -> xr.Dataset:
        """Filters data variables based on the specified condition and returns a new dataset.

        Args:
            f (Callable[[Hashable, xr.DataArray], bool]): A function to filter data variables.
                It takes a variable name (key) and its data and returns a boolean.

        Returns:
            xr.Dataset: A new dataset with the filtered data variables.

        Todo:
            - Add tests.
        """
        assert isinstance(self._obj, xr.Dataset)  # ._obj.data_vars
        return xr.Dataset(
            data_vars={k: v for k, v in self._obj.data_vars.items() if f(k, v)},
            attrs=self._obj.attrs,
        )

    def shift_coords(
        self,
        dims: tuple[str, ...],
        shift: NDArray[np.float64] | float,
    ) -> xr.Dataset:
        """Shifts the coordinates and returns a new dataset with the shifted coordinates.

        Args:
            dims (tuple[str, ...]): The list of dimensions whose coordinates will be shifted.
            shift (NDArray[np.float64] or float): The amount to shift the coordinates. If a float,
                the same shift is applied to all dimensions.

        Returns:
            xr.Dataset: A new dataset with the shifted coordinates.

        Raises:
            RuntimeError: If an invalid shift amount is provided.

        Todo:
            - Add tests.
        """
        if not isinstance(shift, np.ndarray):
            shift = np.ones((len(dims),)) * shift

        def transform(data: NDArray[np.float64]) -> NDArray[np.float64]:
            new_shift: NDArray[np.float64] = shift
            for _ in range(len(dims)):
                new_shift = np.expand_dims(new_shift, axis=0)

            return data + new_shift

        return self.transform_coords(dims, transform)

    def scale_coords(
        self,
        dims: tuple[str, ...],
        scale: float | NDArray[np.float64],
    ) -> xr.Dataset:
        """Scales the coordinates and returns a new dataset with the scaled coordinates.

        Args:
            dims (tuple[str, ...]): The list of dimensions whose coordinates will be scaled.
            scale (float or NDArray[np.float64]): The amount to scale the coordinates. If a float,
                the same scaling is applied to all dimensions.

        Returns:
            xr.Dataset: A new dataset with the scaled coordinates.

        Todo:
            - Add tests.
        """
        if not isinstance(scale, np.ndarray):
            n_dims = len(dims)
            scale = np.identity(n_dims) * scale
        elif len(scale.shape) == 1:
            scale = np.diag(scale)

        return self.transform_coords(dims, scale)

    def transform_coords(
        self,
        dims: Collection[str],
        transform: NDArray[np.float64] | Callable,
    ) -> xr.Dataset:
        """Transforms the given coordinate values according to an arbitrary function.

        The transformation should either be a function from a len(dims) x size of raveled coordinate
        array to len(dims) x size of raveled_coordinate array or a linear transformation as a matrix
        which is multiplied into such an array.

        Params:
            dims: A list or tuple of dimensions that should be transformed
            transform: The transformation to apply, can either be a function, or a matrix

        Returns:
            An identical valued array over new coordinates.

        Todo:
            Test
        """
        assert isinstance(self._obj, xr.Dataset)
        as_ndarray = np.stack([self._obj.data_vars[d].values for d in dims], axis=-1)

        if isinstance(transform, np.ndarray):
            transformed = np.dot(as_ndarray, transform)
        else:
            transformed = transform(as_ndarray)

        copied = self._obj.copy(deep=True)

        for d, arr in zip(dims, np.split(transformed, transformed.shape[-1], axis=-1), strict=True):
            copied.data_vars[d].values = np.squeeze(arr, axis=-1)

        return copied


@xr.register_dataarray_accessor("G")
class GenericDataArrayAccessor(GenericAccessorBase):
    def __init__(self, xarray_obj: xr.DataArray) -> None:
        self._obj: xr.DataArray = xarray_obj
        assert isinstance(self._obj, xr.DataArray)

    def argmax_coords(self) -> dict[Hashable, float]:
        """Return dict representing the position for maximum value."""
        data: xr.DataArray = self._obj
        raveled = data.argmax(None)
        assert isinstance(raveled, xr.DataArray)
        idx = raveled.item()
        flat_indices = np.unravel_index(idx, data.values.shape)
        return {d: data.coords[d][flat_indices[i]].item() for i, d in enumerate(data.dims)}

    def ravel(self) -> Mapping[Hashable, xr.DataArray | NDArray[np.float64]]:
        """Converts to a flat representation where the coordinate values are also present.

        Extremely valuable for plotting a dataset with coordinates, X, Y and values Z(X,Y)
        on a scatter plot in 3D.

        By default the data is listed under the key 'data'.

        Returns:
            A dictionary mapping between coordinate names and their coordinate arrays.
            Additionally, there is a key "data" which maps to the `.values` attribute of the array.
        """
        assert isinstance(self._obj, xr.DataArray)

        dims = self._obj.dims
        coords_as_list = [self._obj.coords[d].values for d in dims]
        raveled_coordinates = dict(
            zip(
                dims,
                [cs.ravel() for cs in np.meshgrid(*coords_as_list)],
                strict=True,
            ),
        )
        assert "data" not in raveled_coordinates
        raveled_coordinates["data"] = self._obj.values.ravel()

        return raveled_coordinates

    def meshgrid(
        self,
        *,
        as_dataset: bool = False,
    ) -> dict[Hashable, NDArray[np.float64]] | xr.Dataset:
        assert isinstance(self._obj, xr.DataArray)  # ._obj.values is used.

        dims = self._obj.dims
        coords_as_list = [self._obj.coords[d].values for d in dims]
        meshed_coordinates = dict(zip(dims, list(np.meshgrid(*coords_as_list)), strict=True))
        assert "data" not in meshed_coordinates
        meshed_coordinates["data"] = self._obj.values

        if as_dataset:
            # this could use a bit of cleaning up
            faked = ["x", "y", "z", "w"]
            return xr.Dataset(
                {
                    k: (faked[: len(v.shape)], v)
                    for k, v in meshed_coordinates.items()
                    if k != "data"
                },
            )

        return meshed_coordinates

    def to_arrays(self) -> tuple[NDArray[np.float64], NDArray[np.float64]]:
        """Converts a (1D) `xr.DataArray` into two plain ``ndarray`` s of their coordinate and data.

        Useful for rapidly converting into a format than can be `plt.scatter` ed
        or similar.

        Example:
            We can use this to quickly scatter a 1D dataset where one axis is the coordinate value.

            >>> plt.scatter(*data.G.as_arrays(), marker='s')  # doctest: +SKIP

        Returns:
            A tuple of the coordinate array (first index) and the data array (second index)

        Todo:
            Test
        """
        assert isinstance(self._obj, xr.DataArray)
        assert len(self._obj.dims) == 1

        return (self._obj.coords[self._obj.dims[0]].values, self._obj.values)

    def clean_outliers(self, clip: float = 0.5) -> xr.DataArray:
        """Clip outliers in the DataArray by limiting values to a specified percentile range.

        This method modifies the values of an `xarray.DataArray` to ensure that they fall within a
        specified range defined by percentiles. Any value below the lower percentile is set to the
        lower limit, and any value above the upper percentile is set to the upper limit.

        Args:
            clip (float, optional): The percentile range to use for clipping. The lower and upper
                bounds are determined by the `clip` value and its complement:
                - Lower bound: `clip` percentile.
                - Upper bound: `(100 - clip)` percentile.
                For example, if `clip=0.5`, the lower 0.5% and upper 99.5% of
                    the data will be clipped.
                Default is 0.5.

        Returns:
        xr.DataArray: A new DataArray with outliers clipped to the specified range.

        Raises:
            AssertionError: If the underlying object is not an `xarray.DataArray`.

        Todo:
            - Add unit tests to ensure the method behaves as expected.
        """
        assert isinstance(self._obj, xr.DataArray)
        low, high = np.percentile(self._obj.values, [clip, 100 - clip])
        copied = self._obj.copy(deep=True)
        copied.values[copied.values < low] = low
        copied.values[copied.values > high] = high
        return copied

    def as_movie(
        self,
        time_dim: str = "delay",
        *,
        out: str = "",
        **kwargs: Unpack[PColorMeshKwargs],
<<<<<<< HEAD
    ) -> Path | animation.FuncAnimation:
=======
    ) -> Path | HTML:
>>>>>>> e100c18f
        """Create an animation or save images showing the DataArray's evolution over time.

            This method creates a time-based visualization of an `xarray.DataArray`, either as an
            animation or as a sequence of images saved to disk. The `time_dim` parameter specifies
            the dimension used for the temporal progression.

        Args:
            time_dim (str, optional): The name of the dimension representing time or progression
                in the DataArray. Defaults to "delay".
<<<<<<< HEAD
            pattern (str, optional): A format string to name output image files. The string should
                include a placeholder (`{}`) for dynamic naming. Defaults to "{}.png".
            out (str | bool, optional): Determines the output format:
                - If a string is provided, it is used as the base name for the output file or
                    directory.
                - If `True`, the file name is automatically generated using the DataArray's label
                and the provided `pattern`.
                - If `False` or an empty string, the animation is returned without saving.
                    Defaults to "".
=======
            out (str , optional): Determines the output format:
                - If a string is provided, it is used as the base name for the output file or
                    directory. otherwise, the animation is returned without saving.
>>>>>>> e100c18f
            kwargs (optional): Additional keyword arguments passed to the `plot_movie` function.
                    These can customize the appearance of the generated images or animation.

        Returns:
            Path | animation.FuncAnimation:
                - If `out` is specified (as a string or `True`), returns a `Path` to the saved file.
                - If `out` is `False` or an empty string, returns a
                  `matplotlib.animation.FuncAnimation` object.
<<<<<<< HEAD

        Raises:
            AssertionError: If the underlying object is not an `xarray.DataArray`.
            AssertionError: If `out` is not a valid string when required.

        Example:
            ```python
            import xarray as xr

            # Create a sample DataArray with a time dimension
            data = xr.DataArray(
                [[[i + j for j in range(10)] for i in range(10)] for _ in range(5)],
                dims=("time", "x", "y"),
                coords={"time": range(5), "x": range(10), "y": range(10)},
            )

            # Generate an animation
            animation = data.as_movie(time_dim="time")

            # Save as images or a movie file
            data.as_movie(time_dim="time", out=True, pattern="frame_{}.png")
            ```
=======

        Raises:
            AssertionError: If the underlying object is not an `xarray.DataArray`.
            AssertionError: If `out` is not a valid string when required.

        Example:
            ```python
            import xarray as xr

            # Create a sample DataArray with a time dimension
            data = xr.DataArray(
                [[[i + j for j in range(10)] for i in range(10)] for _ in range(5)],
                dims=("delay", "x", "y"),
                coords={"delay": range(5), "x": range(10), "y": range(10)},
            )

            # Generate an animation
            animation = data.as_movie(time_dim="delay")

           ```
>>>>>>> e100c18f
        Todo:
            - Add unit tests to verify functionality with various data configurations.
            - Enhance compatibility with additional plot types.
        """
        assert isinstance(self._obj, xr.DataArray)

        return plot_movie(self._obj, time_dim, out=out, **kwargs)

    def map_axes(
        self,
        axes: list[str] | str,
        fn: Callable[[XrTypes, dict[str, float]], DataType],
        dtype: DTypeLike = None,
    ) -> xr.DataArray:
        """Apply a function along specified axes of the DataArray, creating a new DataArray.

        This method iterates over the coordinates of the specified axes, applies the provided
        function to each coordinate, and assigns the result to the corresponding position
        in the output DataArray. Optionally, the data type of the output array can be specified.

        Args:
            axes (list[str] | str): The axis or axes along which to iterate and apply the function.
            fn (Callable[[XrTypes, dict[str, float]], DataType]): A function that takes the selected
                data and its coordinates as input and returns the transformed data.
            dtype (DTypeLike, optional): The desired data type for the output DataArray. If not
                specified, the type is inferred from the function's output.

        Returns:
            xr.DataArray: A new DataArray with the function applied along the specified axes.

        Raises:
            TypeError: If the input arguments or operations result in a type mismatch.

        Example:
            ```python
            import xarray as xr
            import numpy as np

            # Create a sample DataArray
            data = xr.DataArray(
                np.random.rand(5, 5),
                dims=["x", "y"],
                coords={"x": range(5), "y": range(5)},
            )

            # Define a function to scale data
            def scale_fn(data, coord):
                scale_factor = coord["x"] + 1
                return data * scale_factor

            # Apply the function along the "x" axis
            result = data.map_axes(axes="x", fn=scale_fn)

            print(result)
            ```

        Todo:
            - Add tests to validate the behavior with complex axes configurations.
            - Optimize performance for high-dimensional DataArrays.

        """
        obj = self._obj.copy(deep=True)

        if dtype is not None:
            obj.values = np.ndarray(shape=obj.values.shape, dtype=dtype)

        type_assigned = False
        for coord in self.iter_coords(axes):
            value = self._obj.sel(coord, method="nearest")
            new_value = fn(value, coord)

            if dtype is None:
                if not type_assigned:
                    obj.values = np.ndarray(shape=obj.values.shape, dtype=new_value.data.dtype)
                    type_assigned = True

                obj.loc[coord] = new_value.values
            else:
                obj.loc[coord] = new_value

        return obj

    def transform(
        self,
        axes: str | list[str],
        transform_fn: Callable,
        dtype: DTypeLike = None,
        *args: Incomplete,
        **kwargs: Incomplete,
    ) -> xr.DataArray:
        """Applies a vectorized operation across a subset of array axes.

        Transform has similar semantics to matrix multiplication, the dimensions of the
        output can grow or shrink depending on whether the transformation is size preserving,
        grows the data, shinks the data, or leaves in place.

        Examples:
            As an example, let us suppose we have a function which takes the mean and
            variance of the data:

                [dimension], coordinate_value -> [{'mean', 'variance'}]

            And a dataset with dimensions [X, Y]. Then calling transform
            maps to a dataset with the same dimension X but where Y has been replaced by
            the length 2 label {'mean', 'variance'}. The full dimensions in this case are
            ['X', {'mean', 'variance'}].

            >>> data.G.transform('X', f).dims  # doctest: +SKIP
            ["X", "mean", "variance"]

        Please note that the transformed axes always remain in the data because they
        are iterated over and cannot therefore be modified.

        The transform function `transform_fn` must accept the coordinate of the
        marginal at the currently iterated point.

        Args:
            axes: Dimension/axis or set of dimensions to iterate over
            transform_fn: Transformation function that takes a DataArray into a new DataArray
            dtype: An optional type hint for the transformed data. Defaults to None.
            args: args to pass into transform_fn
            kwargs: kwargs to pass into transform_fn

        Raises:
            TypeError: When the underlying object is an `xr.Dataset` instead of an `xr.DataArray`.
                This is due to a constraint related to type inference with a single passed dtype.


        Returns:
            The data consisting of applying `transform_fn` across the specified axes.

        Todo:
            Test
        """
        dest = None
        for coord in self._obj.G.iter_coords(axes):
            value = self._obj.sel(coord, method="nearest")
            new_value = transform_fn(value, coord, *args, **kwargs)

            if dest is None:
                new_value = transform_fn(value, coord, *args, **kwargs)

                original_dims = [d for d in self._obj.dims if d not in value.dims]
                original_shape = [self._obj.shape[self._obj.dims.index(d)] for d in original_dims]
                original_coords = {k: v for k, v in self._obj.coords.items() if k not in value.dims}

                full_shape = original_shape + list(new_value.shape)

                new_coords = original_coords
                new_coords.update(
                    {k: v for k, v in new_value.coords.items() if k not in original_coords},
                )
                new_dims = original_dims + list(new_value.dims)
                dest = xr.DataArray(
                    data=np.zeros(full_shape, dtype=dtype or new_value.data.dtype),
                    coords=new_coords,
                    dims=new_dims,
                )

            dest.loc[coord] = new_value
        assert isinstance(dest, xr.DataArray)
        return dest

    def map(
        self,
        fn: Callable[[NDArray[np.float64], Any], NDArray[np.float64]],
        **kwargs: Incomplete,
    ) -> xr.DataArray:
        """Applies the specified function to the values of an xarray and returns a new DataArray.

        Args:
            fn (Callable): The function to apply to the xarray values.
            kwargs: Additional arguments to pass to the function.

        Returns:
            xr.DataArray: A new DataArray with the function applied to the values.
        """
        return apply_dataarray(self._obj, np.vectorize(fn, **kwargs))

    def shift_by(
        self,
        other: xr.DataArray | NDArray[np.float64],
        shift_axis: str = "",
        by_axis: str = "",
        *,
        zero_nans: bool = True,
        shift_coords: bool = False,
    ) -> xr.DataArray:
        """Shifts the data along the specified axis.

        Currently, only supports shifting by a one-dimensional array.

        Args:
            other (xr.DataArray | NDArray): Data to shift by. Only supports one-dimensional array.
            shift_axis (str): The axis to shift along.
            by_axis (str): The dimension name of `other`. Ignored when `other` is an xr.DataArray.
            zero_nans (bool): If True, fill np.nan with 0.
            shift_coords (bool): Whether to shift the coordinates as well.

        Returns:
            xr.DataArray: The shifted xr.DataArray.

        Todo:
            - Add tests.Data shift along the axis.
        """
        assert shift_axis, "shift_by must take shift_axis argument."
        data = self._obj.copy(deep=True)
        mean_shift: np.float64 | float = 0.0
        if isinstance(other, xr.DataArray):
            assert other.ndim == 1
            by_axis = str(other.dims[0])
            assert len(other.coords[by_axis]) == len(data.coords[by_axis])
            if shift_coords:
                mean_shift = np.mean(other.values)
                other -= mean_shift
            shift_amount = -other.values / data.G.stride(generic_dim_names=False)[shift_axis]
        else:
            assert isinstance(other, np.ndarray)
            assert other.ndim == 1
            if not by_axis:
                if data.ndim == TWO_DIMENSION:
                    by_axis = str(set(data.dims).difference(shift_axis).pop())
                else:
                    msg = "When np.ndarray is used for shift_by, and the data is not 2D,"
                    msg += '"by_axis" is required.'
                    raise TypeError(msg)
            assert other.shape[0] == len(data.coords[by_axis])
            if shift_coords:
                mean_shift = np.mean(other)
                other -= mean_shift
            shift_amount = -other / data.G.stride(generic_dim_names=False)[shift_axis]

        shifted_data: NDArray[np.float64] = arpes.utilities.math.shift_by(
            arr=data.values,
            value=shift_amount,
            axis=data.dims.index(shift_axis),
            by_axis=data.dims.index(by_axis),
            order=1,
        )
        if zero_nans:
            shifted_data[np.isnan(shifted_data)] = 0
        built_data = data.G.with_values(shifted_data, keep_attrs=True)
        if shift_coords:
            built_data = built_data.assign_coords(
                {shift_axis: data.coords[shift_axis] + mean_shift},
            )
        return built_data

    def drop_nan(self) -> xr.DataArray:
        """Drops the NaN values from the data.

        Returns:
            xr.DataArray: The xr.DataArray with NaN values removed.

        Todo:
            - Add tests.
        """
        assert len(self._obj.dims) == 1

        mask = np.logical_not(np.isnan(self._obj.values))
        return self._obj.isel({self._obj.dims[0]: mask})

    def with_values(
        self,
        new_values: NDArray[np.float64],
        *,
        keep_attrs: bool = True,
    ) -> xr.DataArray:
        """Copy with new array values.

        Easy way of creating a DataArray that has the same shape as the calling object but data
        populated from the array `new_values`.

        Notes: This method is applicable only for xr.DataArray.  (Not xr.Dataset)

        Args:
            new_values: The new values which should be used for the data.
            keep_attrs (bool): If True, attributes are also copied.

        Returns:
            A copy of the data with new values but identical dimensions, coordinates, and attrs.

        ToDo: Test
        """
        assert isinstance(self._obj, xr.DataArray)
        if keep_attrs:
            return xr.DataArray(
                data=new_values.reshape(self._obj.values.shape),
                coords=self._obj.coords,
                dims=self._obj.dims,
                attrs=self._obj.attrs,
            )
        return xr.DataArray(
            data=new_values.reshape(self._obj.values.shape),
            coords=self._obj.coords,
            dims=self._obj.dims,
        )


@xr.register_dataset_accessor("F")
class ARPESDatasetFitToolAccessor:
    _obj: xr.Dataset

    def __init__(self, xarray_obj: xr.Dataset) -> None:
        self._obj = xarray_obj

    def show(self, **kwargs: Unpack[ProfileViewParam]) -> AdjointLayout:
        """[TODO:summary].

        Todo:
            Need Revision (It does not work, currently)/Consider removing.
        """
        return fit_inspection(self._obj, **kwargs)

    @property
    def fit_dimensions(self) -> list[str]:
        """Returns the dimensions which were broadcasted across, as opposed to fit across.

        This is a sibling property to `broadcast_dimensions`.

        Returns:
            The list of the dimensions which were **not** used in any individual fit.
            For example, a broadcast of MDCs across energy on a dataset with dimensions
            `["eV", "kp"]` would produce `["eV"]`.
        """
        assert isinstance(self._obj, xr.Dataset)
        return list(set(self._obj.data.dims).difference(self._obj.results.dims))


@xr.register_dataarray_accessor("F")
class ARPESFitToolsAccessor:
    """Utilities related to examining curve fits."""

    _obj: xr.DataArray

    def __init__(self, xarray_obj: xr.DataArray) -> None:
        """Initialization hook for xarray.

        This should never need to be called directly.

        Args:
            xarray_obj: The parent object which this is an accessor for
        """
        self._obj = xarray_obj

    class _PlotParamKwargs(MPLPlotKwargs, total=False):
        ax: Axes | None
        shift: float
        x_shift: float
        two_sigma: bool
        figsize: tuple[float, float]

    def plot_param(self, param_name: str, **kwargs: Unpack[_PlotParamKwargs]) -> None:
        """Creates a scatter plot of a parameter from a multidimensional curve fit.

        Args:
            param_name: The name of the parameter which should be plotted
            kwargs: Passed to plotting routines to provide user control
                figsize=, color=, markersize=,
        """
        plot_parameter(self._obj, param_name, **kwargs)

    def param_as_dataset(self, param_name: str) -> xr.Dataset:
        """Maps from `lmfit.ModelResult` to a Dict parameter summary.

        Args:
            param_name: The parameter which should be summarized.

        Returns:
            A dataset consisting of two arrays: "value" and "error"
            which are the fit value and standard error on the parameter
            requested.
        """
        return xr.Dataset(
            {
                "value": self.p(param_name),
                "error": self.s(param_name),
            },
        )

    def best_fits(self) -> xr.DataArray:
        """Orders the fits into a raveled array by the MSE error.

        Todo:
            Test
        """
        return self.order_stacked_fits(ascending=True)

    def worst_fits(self) -> xr.DataArray:
        """Orders the fits into a raveled array by the MSE error.

        Todo:
            Test
        """
        return self.order_stacked_fits(ascending=False)

    def mean_square_error(self) -> xr.DataArray:
        """Calculates the mean square error of the fit across fit axes.

        Producing a scalar metric of the error for all model result instances in
        the collection.
        """
        assert isinstance(self._obj, xr.DataArray)

        def safe_error(model_result_instance: lmfit.model.ModelResult | None) -> float:
            if model_result_instance is None:
                return np.nan
            assert isinstance(model_result_instance.residual, np.ndarray)
            return (model_result_instance.residual**2).mean()

        return self._obj.G.map(safe_error)

    def order_stacked_fits(self, *, ascending: bool = False) -> xr.DataArray:
        """Produces an ordered collection of `lmfit.ModelResult` instances.

        For multidimensional broadcasts, the broadcasted dimensions will be
        stacked for ordering to produce a 1D array of the results.

        Args:
            ascending: Whether the results should be ordered according to ascending
              mean squared error (best fits first) or descending error (worst fits first).

        Returns:
            An xr.DataArray instance with stacked axes whose values are the ordered models.

        Todo:
            Test
        """
        assert isinstance(self._obj, xr.DataArray)
        stacked = self._obj.stack(dim={"by_error": self._obj.dims})

        error = stacked.F.mean_square_error()

        if not ascending:
            error = -error

        indices = np.argsort(error.values)
        return stacked[indices]

    def p(self, param_name: str) -> xr.DataArray:
        """Collects the value of a parameter from curve fitting.

        Across an array of fits, walks parameters to collect the value
        assigned by the fitting routine.

        Args:
            param_name: The parameter name we are trying to collect

        Returns:
            An `xr.DataArray` containing the value found by the fitting routine.

            The output array is infilled with `np.nan` if the fit did not converge/
            the fit result is `None`.
        """
        assert isinstance(self._obj, xr.DataArray)
        return self._obj.G.map(param_getter(param_name), otypes=[float])

    def s(self, param_name: str) -> xr.DataArray:
        """Collects the standard deviation of a parameter from fitting.

        Across an array of fits, walks parameters to collect the standard error
        assigned by the fitting routine.

        Args:
            param_name: The parameter name we are trying to collect

        Returns:
            An `xr.DataArray` containing the floating point value for the fits.

            The output array is infilled with `np.nan` if the fit did not converge/
            the fit result is `None`.
        """
        assert isinstance(self._obj, xr.DataArray)
        return self._obj.G.map(param_stderr_getter(param_name), otypes=[float])

    @property
    def bands(self) -> dict[str, MultifitBand]:
        """Collects bands after a multiband fit.

        Returns:
            The collected bands.
        """
        warnings.warn(
            "This method will be deprecated.",
            category=DeprecationWarning,
            stacklevel=2,
        )
        band_names = self.band_names

        return {label: MultifitBand(label=label, data=self._obj) for label in band_names}

    @property
    def band_names(self) -> set[str]:
        """Collects the names of the bands from a multiband fit.

        Heuristically, a band is defined as a dispersive peak so we look for
        prefixes corresponding to parameter names which contain `"center"`.

        Returns:
            The collected prefix names for the bands.

            For instance, if the param name `"a_center"`, the return value
            would contain `"a_"`.
        """
        collected_band_names: set[str] = set()
        assert isinstance(self._obj, xr.DataArray)
        for item in self._obj.values.ravel():
            if item is None:
                continue
            band_names = [k[:-6] for k in item.params if "center" in k]
            collected_band_names = collected_band_names.union(set(band_names))
        return collected_band_names

    @property
    def parameter_names(self) -> set[str]:
        """Collects the parameter names for a multidimensional fit.

        Assumes that the model used is the same for all ``lmfit.ModelResult`` s
        so that we can merely extract the parameter names from a single non-null
        result.

        Returns:
            A set of all the parameter names used in a curve fit.

        Todo:
            Test
        """
        collected_parameter_names: set[str] = set()
        assert isinstance(self._obj, xr.DataArray)
        for item in self._obj.values.ravel():
            if item is None:
                continue

            param_names = list(item.params.keys())
            collected_parameter_names = collected_parameter_names.union(set(param_names))

        return collected_parameter_names


@xr.register_dataset_accessor("S")
class ARPESDatasetAccessor(ARPESAccessorBase):
    """Spectrum related accessor for `xr.Dataset`."""

    def __getattr__(self, item: str) -> dict:
        """Forward attribute access to the spectrum, if necessary.

        Args:
            item: Attribute name

        Returns:
            The attribute after lookup on the default spectrum
        """
        return getattr(self._obj.S.spectrum.S, item)

    @property
    def is_spatial(self) -> bool:
        """Predicate indicating whether the dataset is a spatial scanning dataset.

        Returns:
            True if the dataset has dimensions indicating it is a spatial scan.
            False otherwise
        """
        assert isinstance(self.spectrum, xr.DataArray | xr.Dataset)

        return self.spectrum.S.is_spatial

    @property
    def spectrum(self) -> xr.DataArray:
        """Isolates a single spectrum from a dataset.

        This is a convenience method which is typically used in startup for
        tools and analysis routines which need to operate on a single
        piece of data.
        Historically, the handling of Dataset and Dataarray was a mess in previous pyarpes.
        Most of the current pyarpes methods/function are sufficient to treat DataArray as the main
        object. (The few exceptions are broadcast_model, whose return value is a Dataset, which is
        reasonable.) For backward compatibility, the return of load_data is still a Dataset,
        so in many cases, using this property for a DataArray will provide a more robust analysing
        environment in many cases.

        In practice, we filter data variables by whether they contain "spectrum"
        in the name before selecting the one with the largest pixel volume.
        This is a heuristic which tries to guarantee we select ARPES data
        above XPS data, if they were collected together.

        Returns:
            A spectrum found in the dataset, if one can be isolated.

            In the case that several candidates are found, a single spectrum
            is selected among the candidates.

            Attributes from the parent dataset are assigned onto the selected
            array as a convenience.

        ToDo: Need test
        """
        if "spectrum" in self._obj.data_vars:
            return self._obj.spectrum
        if "raw" in self._obj.data_vars:
            return self._obj.raw
        if "__xarray_dataarray_variable__" in self._obj.data_vars:
            return self._obj.__xarray_dataarray_variable__
        candidates = self.spectra
        if candidates:
            spectrum = candidates[0]
            best_volume = np.prod(spectrum.shape)
            for c in candidates[1:]:
                volume = np.prod(c.shape)
                if volume > best_volume:
                    spectrum = c
                    best_volume = volume
        else:
            msg = "No spectrum found"
            raise RuntimeError(msg)
        return spectrum

    @property
    def spectra(self) -> list[xr.DataArray]:
        """Collects the variables which are likely spectra.

        Returns:
            The subset of the data_vars which have dimensions indicating
            that they are spectra.
        """
        return [dv for dv in self._obj.data_vars.values() if "eV" in dv.dims]

    @property
    def spectrum_type(self) -> Literal["cut", "map", "hv_map", "ucut", "spem", "xps"]:
        """Gives a heuristic estimate of what kind of data is contained by the spectrum.

        Returns:
            The kind of data, coarsely
        """
        return self.spectrum.S.spectrum_type

    @property
    def degrees_of_freedom(self) -> set[Hashable]:
        """The collection of all degrees of freedom.

        Equivalently, dimensions on a piece of data.

        Returns:
            All degrees of freedom as a set.
        """
        return set(self.spectrum.dims)

    @property
    def spectrum_degrees_of_freedom(self) -> set[Hashable]:
        """Collects the spectrometer degrees of freedom.

        Spectrometer degrees of freedom are any which would be collected by an ARToF
        and their momentum equivalents.

        Returns:
            The collection of spectrum degrees of freedom.
        """
        return self.degrees_of_freedom.intersection({"eV", "phi", "pixel", "kx", "kp", "ky"})

    @property
    def scan_degrees_of_freedom(self) -> set[Hashable]:
        """Collects the scan degrees of freedom.

        Scan degrees of freedom are all of the degrees of freedom which are not recorded
        by the spectrometer but are "scanned over". This includes spatial axes,
        temperature, etc.

        Returns:
            The collection of scan degrees of freedom represented in the array.
        """
        return self.degrees_of_freedom.difference(self.spectrum_degrees_of_freedom)

    def reference_plot(self: Self, **kwargs: IncompleteMPL) -> None:
        """Creates reference plots for a dataset.

        A bit of a misnomer because this actually makes many plots. For full datasets,
        the relevant components are:

        #. Temperature as function of scan DOF
        #. Photocurrent as a function of scan DOF
        #. Photocurrent normalized + unnormalized figures, in particular

            #. The reference plots for the photocurrent normalized spectrum
            #. The normalized total cycle intensity over scan DoF, i.e. cycle vs scan DOF integrated
                over E, phi

            #. For delay scans

                #. Fermi location as a function of scan DoF, integrated over phi
                #. Subtraction scans

        #. For spatial scans

            #. energy/angle integrated spatial maps with subsequent measurements indicated
            #. energy/angle integrated FS spatial maps with subsequent measurements indicated

        Args:
            kwargs: Passed to plotting routines to provide user control
        """
        self._obj.sum(self.scan_degrees_of_freedom)
        kwargs.get("out")
        # <== CHECK ME  the above two lines were:

        # make figures for temperature, photocurrent, delay
        make_figures_for = ["T", "IG_nA", "current", "photocurrent"]
        name_normalization = {
            "T": "T",
            "IG_nA": "photocurrent",
            "current": "photocurrent",
        }

        for figure_item in make_figures_for:
            if figure_item not in self._obj.data_vars:
                continue
            name = name_normalization.get(figure_item, figure_item)
            data_var: xr.DataArray = self._obj[figure_item]
            out = f"{self.label}_{name}_spec_integrated_reference.png"
            scan_var_reference_plot(data_var, title=f"Reference {name}", out=out)

        # may also want to make reference figures summing over cycle, or summing over beta

        # make photocurrent normalized figures
        normalized = self._obj / self._obj.IG_nA
        normalized.S.make_spectrum_reference_plots(prefix="norm_PC_", out=True)

        self.make_spectrum_reference_plots(out=True)

    def make_spectrum_reference_plots(
        self,
        prefix: str = "",
        **kwargs: Incomplete,
    ) -> None:
        """Creates photocurrent normalized + unnormalized figures.

        Creates:

        #. The reference plots for the photocurrent normalized spectrum
        #. The normalized total cycle intensity over scan DoF,
           i.e. cycle vs scan DOF integrated over E, phi
        #. For delay scans

            #. Fermi location as a function of scan DoF, integrated over phi
            #. Subtraction scans

        Args:
            prefix: A prefix inserted into filenames to make them unique.
            kwargs: Passed to plotting routines to provide user control over plotting
                    behavior
        """
        self.spectrum.S.reference_plot(pattern=prefix + "{}.png", **kwargs)

        if self.is_spatial:
            pass
            # <== CHECK ME: original is  referenced = self.referenced_scans
        if "cycle" in self._obj.coords:
            integrated_over_scan = self._obj.sum(self.spectrum_degrees_of_freedom)
            integrated_over_scan.S.spectrum.S.reference_plot(
                pattern=prefix + "sum_spec_DoF_{}.png",
                **kwargs,
            )

        if "delay" in self._obj.coords:
            dims = self.spectrum_degrees_of_freedom
            dims.remove("eV")
            angle_integrated = self._obj.sum(dims)

            # subtraction scan
            self.spectrum.S.subtraction_reference_plots(pattern=prefix + "{}.png", **kwargs)
            angle_integrated.S.fermi_edge_reference_plots(pattern=prefix + "{}.png", **kwargs)

    def switch_energy_notation(self, nonlinear_order: int = 1) -> None:
        """Switch the energy notation between binding and kinetic.

        Args:
            nonlinear_order (int): order of the nonliniarity, default to 1
        """
        super().switch_energy_notation(nonlinear_order=nonlinear_order)
        for data in self._obj.data_vars.values():
            if data.S.energy_notation == "Binding":
                data.attrs["energy_notation"] = "Kinetic"
            else:
                data.attrs["energy_notation"] = "Binding"

    def radian_to_degree(self) -> None:
        """Swap angle unit in from Radians to Degrees."""
        super().radian_to_degree()
        self.angle_unit = "Degrees"
        for data in self._obj.data_vars.values():
            data.S.radian_to_degree()
            data.S.angle_unit = "Radians"

    def degree_to_radian(self) -> None:
        """Swap angle unit in from Degrees and Radians."""
        super().degree_to_radian()
        self.angle_unit = "Radians"
        for data in self._obj.data_vars.values():
            data.S.degree_to_radian()
            data.S.angle_unit = "Degrees"

    def __init__(self, xarray_obj: xr.Dataset) -> None:
        """Initialization hook for xarray.

        This should never need to be called directly.

        Args:
            xarray_obj: The parent object which this is an accessor for
        """
        self._obj: xr.Dataset
        super().__init__(xarray_obj)<|MERGE_RESOLUTION|>--- conflicted
+++ resolved
@@ -1667,21 +1667,12 @@
             low_edges, high_edges, energy_coords = data.find_spectrum_angular_edges_full(
                 indices=False, energy_division=0.1
             )
-<<<<<<< HEAD
 
             print("High edges:", high_edges)
             print("Low edges:", low_edges)
             print("Energy coordinates:", energy_coords)
             ```
 
-=======
-
-            print("High edges:", high_edges)
-            print("Low edges:", low_edges)
-            print("Energy coordinates:", energy_coords)
-            ```
-
->>>>>>> e100c18f
         Todo:
             - Add unit tests for edge cases and different data configurations.
             - Investigate optimal parameters for edge detection.
@@ -2895,11 +2886,7 @@
         *,
         out: str = "",
         **kwargs: Unpack[PColorMeshKwargs],
-<<<<<<< HEAD
-    ) -> Path | animation.FuncAnimation:
-=======
     ) -> Path | HTML:
->>>>>>> e100c18f
         """Create an animation or save images showing the DataArray's evolution over time.
 
             This method creates a time-based visualization of an `xarray.DataArray`, either as an
@@ -2909,21 +2896,9 @@
         Args:
             time_dim (str, optional): The name of the dimension representing time or progression
                 in the DataArray. Defaults to "delay".
-<<<<<<< HEAD
-            pattern (str, optional): A format string to name output image files. The string should
-                include a placeholder (`{}`) for dynamic naming. Defaults to "{}.png".
-            out (str | bool, optional): Determines the output format:
-                - If a string is provided, it is used as the base name for the output file or
-                    directory.
-                - If `True`, the file name is automatically generated using the DataArray's label
-                and the provided `pattern`.
-                - If `False` or an empty string, the animation is returned without saving.
-                    Defaults to "".
-=======
             out (str , optional): Determines the output format:
                 - If a string is provided, it is used as the base name for the output file or
                     directory. otherwise, the animation is returned without saving.
->>>>>>> e100c18f
             kwargs (optional): Additional keyword arguments passed to the `plot_movie` function.
                     These can customize the appearance of the generated images or animation.
 
@@ -2932,30 +2907,6 @@
                 - If `out` is specified (as a string or `True`), returns a `Path` to the saved file.
                 - If `out` is `False` or an empty string, returns a
                   `matplotlib.animation.FuncAnimation` object.
-<<<<<<< HEAD
-
-        Raises:
-            AssertionError: If the underlying object is not an `xarray.DataArray`.
-            AssertionError: If `out` is not a valid string when required.
-
-        Example:
-            ```python
-            import xarray as xr
-
-            # Create a sample DataArray with a time dimension
-            data = xr.DataArray(
-                [[[i + j for j in range(10)] for i in range(10)] for _ in range(5)],
-                dims=("time", "x", "y"),
-                coords={"time": range(5), "x": range(10), "y": range(10)},
-            )
-
-            # Generate an animation
-            animation = data.as_movie(time_dim="time")
-
-            # Save as images or a movie file
-            data.as_movie(time_dim="time", out=True, pattern="frame_{}.png")
-            ```
-=======
 
         Raises:
             AssertionError: If the underlying object is not an `xarray.DataArray`.
@@ -2976,7 +2927,6 @@
             animation = data.as_movie(time_dim="delay")
 
            ```
->>>>>>> e100c18f
         Todo:
             - Add unit tests to verify functionality with various data configurations.
             - Enhance compatibility with additional plot types.
