--- conflicted
+++ resolved
@@ -509,18 +509,6 @@
 
     # Let the first band be given by fitting the raw data to this band
     # Find subsequent peaks by fitting models to the residuals
-<<<<<<< HEAD
-    raw_bands = [band.get("band") for band in band_descriptions]
-    initial_fits = None
-    all_fit_parameters = {}
-
-    if step == "initial":
-        residual.plot()
-
-    for band in band_descriptions:
-        band_inst = band.get("band")
-        params = band.get("params", {})
-=======
     raw_bands = [band_description.get("band") for band_description in band_descriptions]
     initial_fits = None
     all_fit_parameters = {}
@@ -528,7 +516,6 @@
     for band_description in band_descriptions:
         band_inst = band_description.get("band")
         params = band_description.get("params", {})
->>>>>>> 69a08611
         fit_model = band_inst.fit_cls(prefix=band_inst.label)
         initial_fit = fit_model.guess_fit(residual, params=params)
         if initial_fits is None:
@@ -537,17 +524,13 @@
             initial_fits.update(initial_fit.params)
 
         residual = residual - initial_fit.best_fit
-
-<<<<<<< HEAD
-        if step == "initial":
-            residual.plot()
-
-            (residual - residual + initial_fit.best_fit).plot()
-    if step == "initial":
-        return None, None, residual
-
-=======
->>>>>>> 69a08611
+        if isinstance(band_inst, arpes.models.band.BackgroundBand):
+            # This is an approximation to simulate a constant background band underneath the data
+            # Because backgrounds are added to our model only after the initial sequence of fits.
+            # This is by no means the most appropriate way to do this, just one that works
+            # alright for now
+            pass
+
     template = arr.sum(broadcast_direction)
     band_results = xr.DataArray(
         np.ndarray(shape=template.values.shape, dtype=object),
@@ -566,11 +549,7 @@
         for c, v in all_fit_parameters.items():
             delta = np.array(c) - frozen_coordinate
             current_distance = delta.dot(delta)
-<<<<<<< HEAD
-            if current_distance < dist and direction in ("mdc", "MDC"):  # TODO: remove me
-=======
             if current_distance < dist and direction in {"mdc", "MDC"}:  # TODO: remove me
->>>>>>> 69a08611
                 closest_model_params = v
 
         # TODO: mix in any params to the model params
@@ -596,7 +575,7 @@
     unpacked_bands = None
     residual = None
 
-    return band_results, unpacked_bands, residual  # Memo band_result is xr.DataArray
+    return band_results, unpacked_bands, residual  # Memo bunt_result is xr.DataArray
 
 
 def _interpolate_intersecting_fragments(
