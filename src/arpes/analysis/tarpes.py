"""Very basic, generic time-resolved ARPES analysis tools."""

from __future__ import annotations

from logging import DEBUG, INFO, Formatter, StreamHandler, getLogger
from typing import TYPE_CHECKING

import numpy as np
import xarray as xr

from arpes.preparation import normalize_dim
from arpes.provenance import update_provenance
from arpes.utilities import normalize_to_spectrum

if TYPE_CHECKING:
    from collections.abc import Sequence

__all__ = (
    "build_crosscorrelation",
    "delaytime_fs",
    "find_t_for_max_intensity",
    "normalized_relative_change",
    "position_to_delaytime",
    "relative_change",
)


LOGLEVELS = (DEBUG, INFO)
LOGLEVEL = LOGLEVELS[1]
logger = getLogger(__name__)
fmt = "%(asctime)s %(levelname)s %(name)s :%(message)s"
formatter = Formatter(fmt)
handler = StreamHandler()
handler.setLevel(LOGLEVEL)
logger.setLevel(LOGLEVEL)
handler.setFormatter(formatter)
logger.addHandler(handler)
logger.propagate = False


def build_crosscorrelation(
    datalist: Sequence[xr.DataArray],
    delayline_dim: str = "position",
    delayline_origin: float = 0,
    *,
    convert_position_to_time: bool = True,
) -> xr.DataArray:
    """Build the ('original dimnsion' + 1)D data from the series of cross-correlation measurements.

    Args:
        datalist (Sequence[xr.DataArray]): Data series from the cross-correlation experiments.
        delayline_dim: the dimension name for "delay line", which must be in key of data.attrs
            When this is the "position" dimension, the unit is assumed to be "mm". If the value has
            already been converted to "time" dimension, set convert_position_to_time=True
        delayline_origin (float): The value corresponding to the delay zero.
        convert_position_to_time: (bool) If true, no conversion into "delay" is processed.

    Returns: xr.DataArray
    """
    cross_correlations = []

    for spectrum in datalist:
        spectrum_arr = (
            spectrum if isinstance(spectrum, xr.DataArray) else normalize_to_spectrum(spectrum)
        )
        if convert_position_to_time:
            delay_time = position_to_delaytime(
                float(spectrum_arr[delayline_dim]),
                delayline_origin,
            )
        else:
            delay_time = spectrum_arr.attrs[delayline_dim] - delayline_origin
        cross_correlations.append(
            spectrum_arr.assign_coords({"delay": delay_time}).expand_dims("delay"),
        )
    cross_correlation: xr.DataArray = xr.concat(cross_correlations, dim="delay")
    del cross_correlation.attrs[delayline_dim]
    return cross_correlation


def delaytime_fs(mirror_movement_um: float) -> float:
    """Return delaytime from the mirror movement (not position).

    Args:
        mirror_movement_um (float): mirror movement in micron unit.

    >>> delaytime_fs(10)
<<<<<<< HEAD
    3.335640951981521
=======
    33.35640951981521
>>>>>>> d58d89e6

    Returns: float
        delay time in fs.

    """
    return 3.335640951981521 * mirror_movement_um


def position_to_delaytime(position_mm: float, delayline_offset_mm: float) -> float:
    """Return delay time from the mirror position.

    Args:
        position_mm (np.ndarray | float): mirror position
        delayline_offset_mm (float): mirror position corresponding to the zero delay

    Returns: np.ndarray | float
        delay time in fs unit.

    """
    return delaytime_fs(2 * (position_mm - delayline_offset_mm) * 1000)


@update_provenance("Normalized subtraction map")
def normalized_relative_change(
    data: xr.DataArray,
    t0: float | None = None,
    buffer: float = 0.3,
    *,
    normalize_delay: bool = True,
) -> xr.DataArray:
    """Calculates a normalized relative Tr-ARPES change in a delay scan.

    Obtained by normalizing along the pump-probe "delay" axis and then subtracting
    the mean before t0 data and dividing by the original spectrum.

    Args:
        data: The input spectrum to be normalized. Should have a "delay" dimension.
        t0: The t0 for the input array.
        buffer: How far before t0 to select equilibrium data. Should be at least
          the temporal resolution in ps.
        normalize_delay: If true, normalizes data along the "delay" dimension.

    Returns:
        The normalized data.
    """
    spectrum = data if isinstance(data, xr.DataArray) else normalize_to_spectrum(data)
    assert isinstance(spectrum, xr.DataArray)
    if normalize_delay:
        spectrum = normalize_dim(spectrum, "delay")
    subtracted = relative_change(spectrum, t0, buffer, normalize_delay=False)
    assert isinstance(subtracted, xr.DataArray)
    normalized: xr.DataArray = subtracted / spectrum
    normalized.values[np.isinf(normalized.values)] = 0
    normalized.values[np.isnan(normalized.values)] = 0
    return normalized


@update_provenance("Created simple subtraction map")
def relative_change(
    data: xr.DataArray,
    t0: float | None = None,
    buffer: float = 0.3,
    *,
    normalize_delay: bool = True,
) -> xr.DataArray:
    """Like normalized_relative_change, but only subtracts the before t0 data.

    Args:
        data: The input spectrum to be normalized. Should have a "delay" dimension.
        t0: The t0 for the input array.
        buffer: How far before t0 to select equilibrium data. Should be at least
          the temporal resolution in ps.
        normalize_delay: If true, normalizes data along the "delay" dimension.

    Returns:
        The normalized data.
    """
    data = data if isinstance(data, xr.DataArray) else normalize_to_spectrum(data)
    assert isinstance(data, xr.DataArray)
    if normalize_delay:
        data = normalize_dim(data, "delay")

    delay_coords = data.coords["delay"]
    delay_start = np.min(delay_coords)

    if t0 is None:
        t0 = find_t_for_max_intensity(data)
    assert t0 is not None
    assert t0 - buffer > delay_start

    before_t0 = data.sel(delay=slice(None, t0 - buffer))
    return data - before_t0.mean("delay")


def find_t_for_max_intensity(data: xr.DataArray, e_bound: float = 0.02) -> float:
    """Finds the time corresponding to the maximum (integrated) intensity.

    While the time returned can be used to "t=0" in pump probe exepriments, especially for
    relatively slow (~ps) phenomena, but not always true.

    Args:
        data: A spectrum with "eV" and "delay" dimensions.
        e_bound: Lower bound on the energy to use for the fitting

    Returns:
        The  value at the estimated t0.

    """
    data = data if isinstance(data, xr.DataArray) else normalize_to_spectrum(data)
    assert isinstance(data, xr.DataArray)
    assert "delay" in data.dims
    assert "eV" in data.dims

    sum_dims = set(data.dims)
    sum_dims.remove("delay")
    sum_dims.remove("eV")

    summed = data.sum(list(sum_dims)).sel(eV=slice(e_bound, None)).mean("eV")
    coord_max = np.argmax(summed)
    return summed.coords["delay"].values[coord_max]<|MERGE_RESOLUTION|>--- conflicted
+++ resolved
@@ -85,11 +85,7 @@
         mirror_movement_um (float): mirror movement in micron unit.
 
     >>> delaytime_fs(10)
-<<<<<<< HEAD
-    3.335640951981521
-=======
     33.35640951981521
->>>>>>> d58d89e6
 
     Returns: float
         delay time in fs.
