"""Utilities and an example of how to make an animated plot to export as a movie."""

from __future__ import annotations

from logging import DEBUG, INFO, Formatter, StreamHandler, getLogger
from typing import TYPE_CHECKING, Unpack

import numpy as np
import xarray as xr
from IPython.display import HTML
from matplotlib import animation
from matplotlib import pyplot as plt
from matplotlib.axes import Axes
from matplotlib.figure import Figure

import arpes.config
from arpes.constants import TWO_DIMENSION
from arpes.provenance import save_plot_provenance
from arpes.utilities import normalize_to_spectrum

from .utils import path_for_plot

if TYPE_CHECKING:
    from collections.abc import Iterable
    from pathlib import Path

    from matplotlib.artist import Artist

    from arpes._typing import PColorMeshKwargs

LOGLEVELS = (DEBUG, INFO)
LOGLEVEL = LOGLEVELS[1]
logger = getLogger(__name__)
fmt = "%(asctime)s %(levelname)s %(name)s :%(message)s"
formatter = Formatter(fmt)
handler = StreamHandler()
handler.setLevel(LOGLEVEL)
logger.setLevel(LOGLEVEL)
handler.setFormatter(formatter)
logger.addHandler(handler)
logger.propagate = False


__all__ = ("plot_movie",)


@save_plot_provenance
def plot_movie(  # noqa: PLR0913
    data: xr.DataArray,
    time_dim: str = "delay",
    interval_ms: float = 100,
    fig_ax: tuple[Figure | None, Axes | None] | None = None,
    out: str | Path = "",
    figsize: tuple[float, float] | None = None,
    **kwargs: Unpack[PColorMeshKwargs],
<<<<<<< HEAD
) -> Path | animation.FuncAnimation:
    """Creates an animated plot of a 3D dataset using one dimension as "time".

    Args:
        data (xr.DataArray): ARPES data
        time_dim (str): Dimension name for time, default is "delay"
        interval_ms (float): Delay between frames in milliseconds
        fig_ax (tuple[Figure, Axes]): matplotlib Figure and Axes objects
        out (str | Path): Output path for saving the animation (optional)
        figsize (tuple[float, float]): Size of the movie figure
        kwargs: Additional keyword arguments for the plot
=======
) -> Path | HTML:
    """Create an animated moview of a 3D dataset using one dimension as "time".

    Args:
        data (xr.DataArray): ARPES data containing time-series data to animate.
        time_dim (str): Dimension name for time, default is "delay"
        interval_ms (float): Delay between frames in milliseconds,  default 100
        fig_ax (tuple[Figure, Axes]): matplotlib Figure and Axes objects, optional
        out (str | Path): Output path for saving the animation, optional.
        figsize (tuple[float, float]): Size of the movie figure, optional
        kwargs: Additional keyword arguments for `pcolormesh`
>>>>>>> e100c18f

    Returns:
        Path | animation.FuncAnimation: The path to the saved animation or the animation object
            itself

    Raises:
        TypeError: If the argument types are incorrect.
<<<<<<< HEAD

=======
        RuntimeError: If saving the movie file fails.
>>>>>>> e100c18f
    """
    figsize = figsize or (7.0, 7.0)
    data = data if isinstance(data, xr.DataArray) else normalize_to_spectrum(data)
    fig, ax = fig_ax if fig_ax else plt.subplots(figsize=figsize)

    assert isinstance(ax, Axes)
    assert isinstance(fig, Figure)
    assert isinstance(data, xr.DataArray)
    assert isinstance(arpes.config.SETTINGS, dict)
    assert data.ndim == TWO_DIMENSION + 1

    kwargs.setdefault(
        "cmap",
        arpes.config.SETTINGS.get("interactive", {}).get(
            "palette",
            "viridis",
        ),
    )
    kwargs.setdefault("vmax", data.max().item())
    kwargs.setdefault("vmin", data.min().item())
    assert "vmax" in kwargs
    assert "vmin" in kwargs
    if data.S.is_subtracted:
        kwargs["cmap"] = "RdBu"
        kwargs["vmax"] = np.max([np.abs(kwargs["vmin"]), np.abs(kwargs["vmax"])])
        kwargs["vmin"] = -kwargs["vmax"]

    def update(frame: int) -> Iterable[Artist]:
        ax.clear()
        return ax.pcolormesh(data.isel({time_dim: frame}).values, **kwargs)

    anim: animation.FuncAnimation = animation.FuncAnimation(
        fig=fig,
        func=update,
        frames=data.sizes[time_dim],
        interval=interval_ms,
    )

    if out:
        logger.debug(msg=f"path_for_plot is {path_for_plot(out)}")
        anim.save(str(path_for_plot(out)), writer="ffmpeg")
        return path_for_plot(out)

    return HTML(anim.to_html5_video())  # HTML(anim.to_jshtml())<|MERGE_RESOLUTION|>--- conflicted
+++ resolved
@@ -53,19 +53,6 @@
     out: str | Path = "",
     figsize: tuple[float, float] | None = None,
     **kwargs: Unpack[PColorMeshKwargs],
-<<<<<<< HEAD
-) -> Path | animation.FuncAnimation:
-    """Creates an animated plot of a 3D dataset using one dimension as "time".
-
-    Args:
-        data (xr.DataArray): ARPES data
-        time_dim (str): Dimension name for time, default is "delay"
-        interval_ms (float): Delay between frames in milliseconds
-        fig_ax (tuple[Figure, Axes]): matplotlib Figure and Axes objects
-        out (str | Path): Output path for saving the animation (optional)
-        figsize (tuple[float, float]): Size of the movie figure
-        kwargs: Additional keyword arguments for the plot
-=======
 ) -> Path | HTML:
     """Create an animated moview of a 3D dataset using one dimension as "time".
 
@@ -77,7 +64,6 @@
         out (str | Path): Output path for saving the animation, optional.
         figsize (tuple[float, float]): Size of the movie figure, optional
         kwargs: Additional keyword arguments for `pcolormesh`
->>>>>>> e100c18f
 
     Returns:
         Path | animation.FuncAnimation: The path to the saved animation or the animation object
@@ -85,11 +71,7 @@
 
     Raises:
         TypeError: If the argument types are incorrect.
-<<<<<<< HEAD
-
-=======
         RuntimeError: If saving the movie file fails.
->>>>>>> e100c18f
     """
     figsize = figsize or (7.0, 7.0)
     data = data if isinstance(data, xr.DataArray) else normalize_to_spectrum(data)
