--- conflicted
+++ resolved
@@ -1242,11 +1242,7 @@
     desired_path: str | Path,
     dpi: int = 400,
     data: list[XrTypes] | tuple[XrTypes, ...] | set[XrTypes] | None = None,
-<<<<<<< HEAD
     save_data: Incomplete = None,
-=======
-    save_data: Incomplete | None = None,
->>>>>>> 330ac67d
     *,
     paper: bool = False,
     **kwargs: Incomplete,
